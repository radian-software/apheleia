--- conflicted
+++ resolved
@@ -102,13 +102,6 @@
       `black` on the result of `isort` and then use the final output to
       format the current buffer.
 
-<<<<<<< HEAD
-      **Warn**: At the moment there's no smart or configurable error
-      handling in place. This means if one of the configured
-      formatters fail (for example if `isort` isn't installed) then
-      apheleia just doesn't format the buffer at all, even if `black`
-      is installed.
-=======
       **Warning**: At the moment there's no smart or configurable
       error handling in place. This means if one of the configured
       formatters fail (for example if `isort` isn't installed) then
@@ -121,7 +114,6 @@
       must read from the *original* file, not an intermediate
       temporary file. For this reason it's suggested to avoid the use
       of `file` in general.
->>>>>>> 5408cc9f
 * `apheleia-formatter`: Optional buffer-local variable specifying the
   formatter to use in this buffer. Overrides `apheleia-mode-alist`.
 
