;;; apheleia.el --- Reformat buffer stably -*- lexical-binding: t -*-

;; Copyright (C) 2019 Radon Rosborough

;; Author: Radon Rosborough <radon.neon@gmail.com>
;; Created: 7 Jul 2019
;; Homepage: https://github.com/raxod502/apheleia
;; Keywords: tools
;; Package-Requires: ((emacs "26"))
;; SPDX-License-Identifier: MIT
;; Version: 1.2

;;; Commentary:

;; Apheleia is an Emacs Lisp package which allows you to reformat a
;; buffer without moving point. This solves the usual problem of
;; running a tool like Prettier or Black on `before-save-hook', namely
;; that it resets point to the beginning of the buffer. Apheleia
;; maintains the position of point relative to its surrounding text
;; even if the buffer is modified by the reformatting.

;; Please see https://github.com/raxod502/apheleia for more information.

;;; Code:

(require 'cl-lib)
(require 'map)
(require 'subr-x)

(eval-when-compile
  (require 'rx))

(defgroup apheleia nil
  "Reformat buffer without moving point."
  :group 'external
  :link '(url-link :tag "GitHub" "https://github.com/raxod502/apheleia")
  :link '(emacs-commentary-link :tag "Commentary" "apheleia"))

(defcustom apheleia-hide-log-buffers nil
  "Non-nil means log buffers will be hidden.
Hidden buffers have names that begin with a space, and do not
appear in `switch-to-buffer' unless you type in a space
manually."
  :type 'boolean)

(defcustom apheleia-log-only-errors t
  "Non-nil means Apheleia will only log when an error occurs.
Otherwise, Apheleia will log every time a formatter is run, even
if it is successful."
  :type 'boolean)

(defcustom apheleia-formatter-exited-hook nil
  "Abnormal hook run after a formatter has finished running.
Must accept arbitrary keyword arguments. The following arguments
are defined at present:

`:formatter' - The symbol for the formatter that was run.

`:error' - Non-nil if the formatter failed, nil if it succeeded.

`:log' - The log buffer for that formatter, or nil if there is
none (e.g., because logging is not enabled).

This hook is run before `apheleia-after-format-hook', and may be
run multiple times if `apheleia-mode-alist' configures multiple
formatters to run in a chain, with one run per formatter."
  :type 'hook)

(defcustom apheleia-remote-algorithm 'cancel
  "How `apheleia' should process remote files/buffers.
Set to `cancel' to immediately fail whenever you try to format a remote
buffer.

Set to `remote' to make apheleia spawn the process and any other temporary
files on the same remote machine the buffer is on. Note due to restrictions
with `tramp' when this option is set `apheleia' will run any formatters
synchronously, meaning Emacs will block until formatting the buffer finishes.
For more information see:
https://www.mail-archive.com/tramp-devel@gnu.org/msg05623.html

Set to `local' to make `apheleia' run the formatter on the current machine
and then write the formatted output back to the remote machine. Note some
features of `apheleia' (such as `file' in `apheleia-formatters') is not
compatible with this option and formatters relying on them will crash."
  :type '(choice (const :tag "Run the formatter on the local machine" local)
                 (const :tag "Run the formatter on the remote machine" remote)
                 (const :tag "Disable formatting for remote buffers" cancel)))

(cl-defun apheleia--edit-distance-table (s1 s2)
  "Align strings S1 and S2 for minimum edit distance.
Return the dynamic programming table as has table which maps cons
of integers (I1 . I2) to the edit distance between the first I1
characters of S1 and the first I2 characters of S2."
  (let ((table (make-hash-table :test #'equal)))
    (dotimes (i1 (1+ (length s1)))
      (puthash (cons i1 0) i1 table))
    (dotimes (i2 (1+ (length s2)))
      (puthash (cons 0 i2) i2 table))
    (dotimes (i1 (length s1))
      ;; Iterate from 1 to length+1.
      (cl-incf i1)
      (dotimes (i2 (length s2))
        (cl-incf i2)
        (let ((ins (1+ (gethash (cons i1 (1- i2)) table)))
              (del (1+ (gethash (cons (1- i1) i2) table)))
              (sub (gethash (cons (1- i1) (1- i2)) table)))
          (unless (= (aref s1 (1- i1)) (aref s2 (1- i2)))
            (cl-incf sub))
          (puthash (cons i1 i2) (min ins del sub) table))))
    table))

(defun apheleia--align-point (s1 s2 p1)
  "Given strings S1 and S2 and index P1 in S1, return matching index P2 in S2.
If S1 and S2 are the same, then P1 and P2 will also be the same.
Otherwise, the text of S2 surrounding P2 is \"similar\" to the
text of S1 surrounding P1."
  (let* ((table (apheleia--edit-distance-table s1 s2))
         (i1 (length s1))
         (i2 (length s2)))
    (while (> i1 p1)
      (let ((ins (1+ (gethash (cons i1 (1- i2)) table)))
            (del (1+ (gethash (cons (1- i1) i2) table)))
            (sub (gethash (cons (1- i1) (1- i2)) table)))
        (unless (= (aref s1 (1- i1)) (aref s2 (1- i2)))
          (cl-incf sub))
        (let ((cost (min ins del sub)))
          (cond
           ((= cost ins)
            (cl-decf i2))
           ((= cost del)
            (cl-decf i1))
           ((= cost sub)
            (cl-decf i1)
            (cl-decf i2))))))
    i2))

(defun apheleia--map-rcs-patch (func)
  "Map over the RCS patch in the current buffer.
For each RCS patch command, FUNC is called with an alist that has
the following keys:

- `command': either `addition' or `deletion'
- `start': line number, an integer
- `lines': number of lines to be inserted or removed
- `text': the string to be inserted, only for `addition'

See <https://tools.ietf.org/doc/tcllib/html/rcs.html#section4>
for documentation on the RCS patch format."
  (save-excursion
    (goto-char (point-min))
    (while (not (= (point) (point-max)))
      (unless (looking-at "$\\|\\([ad]\\)\\([0-9]+\\) \\([0-9]+\\)")
        (error "Malformed RCS patch: %S" (point)))
      (forward-line)
      (when-let ((command (match-string 1)))
        (let ((start (string-to-number (match-string 2)))
              (lines (string-to-number (match-string 3))))
          (pcase command
            ("a"
             (let ((text-start (point)))
               (forward-line lines)
               (funcall
                func
                `((command . addition)
                  (start . ,start)
                  (lines . ,lines)
                  (text . ,(buffer-substring-no-properties
                            text-start (point)))))))
            ("d"
             (funcall
              func
              `((command . deletion)
                (start . ,start)
                (lines . ,lines))))))))))

(defcustom apheleia-max-alignment-size 400
  "Maximum size for diff regions that will have point aligned.
Apheleia uses a dynamic programming algorithm to determine where
point should be placed within a diff region, but this algorithm
has quadratic runtime so it will lock up Emacs if it is run on a
diff region that is too large. The value of this variable serves
as a limit on the input size to the algorithm; larger diff
regions will still be applied, but Apheleia won't try to move
point correctly."
  :type 'integer)

(defun apheleia--apply-rcs-patch (content-buffer patch-buffer)
  "Apply RCS patch.
CONTENT-BUFFER contains the text to be patched, and PATCH-BUFFER
contains the patch."
  (let ((commands nil)
        (point-list nil)
        (window-line-list nil))
    (with-current-buffer content-buffer
      (push (cons nil (point)) point-list)
      (dolist (w (get-buffer-window-list nil nil t))
        (push (cons w (window-point w)) point-list)
        (push (cons w (count-lines (window-start w) (point)))
              window-line-list)))
    (with-current-buffer patch-buffer
      (apheleia--map-rcs-patch
       (lambda (command)
         (with-current-buffer content-buffer
           ;; Could be optimized significantly by moving only as many
           ;; lines as needed, rather than returning to the beginning
           ;; of the buffer first.
           (save-excursion
             (goto-char (point-min))
             (forward-line (1- (alist-get 'start command)))
             ;; Account for the off-by-one error in the RCS patch spec
             ;; (namely, text is added *after* the line mentioned in
             ;; the patch).
             (when (eq (alist-get 'command command) 'addition)
               (forward-line))
             (push `(marker . ,(point-marker)) command)
             (push command commands)
             ;; If we delete a region just before inserting new text
             ;; at the same place, then it is a replacement. In this
             ;; case, check if the replaced region includes the window
             ;; point for any window currently displaying the content
             ;; buffer. If so, figure out where that window point
             ;; should be moved to, and record the information in an
             ;; additional command.
             ;;
             ;; See <https://www.gnu.org/software/emacs/manual/html_node/elisp/Window-Point.html>.
             ;;
             ;; Note that the commands get pushed in reverse order
             ;; because of how linked lists work.
             (let ((deletion (nth 1 commands))
                   (addition (nth 0 commands)))
               (when (and (eq (alist-get 'command deletion) 'deletion)
                          (eq (alist-get 'command addition) 'addition)
                          ;; Again with the weird off-by-one
                          ;; computations. For example, if you replace
                          ;; lines 68 through 71 inclusive, then the
                          ;; deletion is for line 68 and the addition
                          ;; is for line 70. Blame RCS.
                          (= (+ (alist-get 'start deletion)
                                (alist-get 'lines deletion)
                                -1)
                             (alist-get 'start addition)))
                 (let ((text-start (alist-get 'marker deletion)))
                   (forward-line (alist-get 'lines deletion))
                   (let ((text-end (point)))
                     (dolist (entry point-list)
                       ;; Check if the (window) point is within the
                       ;; replaced region.
                       (cl-destructuring-bind (w . p) entry
                         (when (and (< text-start p)
                                    (< p text-end))
                           (let* ((old-text (buffer-substring-no-properties
                                             text-start text-end))
                                  (new-text (alist-get 'text addition))
                                  (old-relative-point (- p text-start))
                                  (new-relative-point
                                   (if (> (max (length old-text)
                                               (length new-text))
                                          apheleia-max-alignment-size)
                                       old-relative-point
                                     (apheleia--align-point
                                      old-text new-text old-relative-point))))
                             (goto-char text-start)
                             (push `((marker . ,(point-marker))
                                     (command . set-point)
                                     (window . ,w)
                                     (relative-point . ,new-relative-point))
                                   commands))))))))))))))
    (with-current-buffer content-buffer
      (let ((move-to nil))
        (save-excursion
          (dolist (command (nreverse commands))
            (goto-char (alist-get 'marker command))
            (pcase (alist-get 'command command)
              (`addition
               (insert (alist-get 'text command)))
              (`deletion
               (let ((text-start (point)))
                 (forward-line (alist-get 'lines command))
                 (delete-region text-start (point))))
              (`set-point
               (let ((new-point
                      (+ (point) (alist-get 'relative-point command))))
                 (if-let ((w (alist-get 'window command)))
                     (set-window-point w new-point)
                   (setq move-to new-point)))))))
        (when move-to
          (goto-char move-to))))
    ;; Restore the scroll position of each window displaying the
    ;; buffer.
    (dolist (entry window-line-list)
      (cl-destructuring-bind (w . old-window-line) entry
        (let ((new-window-line
               (count-lines (window-start w) (point))))
          (with-selected-window w
            ;; Sometimes if the text is less than a buffer long, and
            ;; we do a deletion, it might not be possible to keep the
            ;; vertical position of point the same by scrolling.
            ;; That's okay. We just go as far as we can.
            (ignore-errors
              (scroll-down (- old-window-line new-window-line)))))))))

(defvar-local apheleia--current-process nil
  "Current process that Apheleia is running, or nil.
Keeping track of this helps avoid running more than one process
at once.")

(defvar apheleia--last-error-marker nil
  "Marker for the last error message for any formatter.
This points into a log buffer.")

(cl-defun apheleia--make-process
    (&key name stdin stdout stderr command remote noquery callback)
  "Helper to run a formatter process asynchronously.
This starts a formatter process using COMMAND and then connects STDIN,
STDOUT and STDERR buffers to the processes different streams. Once the
process is finished CALLBACK will be invoked with the exit-code of the
formatter process. REMOTE if supplied will be passed as the FILE-HANDLER
argument to `make-process'.

See `make-process' for a description of the NAME and NOQUERY arguments."
  (let ((proc
         (make-process
          :name name
          :buffer stdout
          :stderr stderr
          :command command
          :file-handler remote
          :noquery noquery
          :sentinel
          (lambda (proc _event)
            (unless (process-live-p proc)
              (funcall callback (process-exit-status proc)))))))
    (set-process-sentinel (get-buffer-process stderr) #'ignore)
    (when stdin
      (set-process-coding-system
       proc
       nil
       (buffer-local-value 'buffer-file-coding-system stdin))
      (process-send-string
       proc
       (with-current-buffer stdin
         (buffer-string))))
    (process-send-eof proc)
    proc))

(cl-defun apheleia--call-process
    (&key name stdin stdout stderr command remote noquery callback)
  "Helper to synchronously run a formatter process.
This function essentially runs COMMAND synchronously passing STDIN
as standard input and saving output to the STDOUT and STDERR buffers.
Once the process is finished CALLBACK will be invoked with the exit
code (see `process-exit-status') of the process.

This function accepts all the same arguments as `apheleia--make-process'
for simplicity, however some may not be used. This includes: NAME, and
NO-QUERY."
  (ignore name noquery)
  (let* ((stderr-file (make-nearby-temp-file "apheleia"))
         (run-on-remote (and (eq apheleia-remote-algorithm 'remote)
                             remote))
         (args
          (append
           (list (car command)            ; argv[0]
                 (not stdin)              ; If stdin we don't delete the STDIN
                                          ; buffer text with
                                          ; `call-process-region'. Otherwise we
                                          ; send no INFILE argument to
                                          ; `call-process'.
                 `(,stdout ,stderr-file)  ; stdout buffer and stderr file.
                                          ; `call-process' cannot capture stderr
                                          ; into a separate buffer, the best we
                                          ; can do is save and read from a file.
                 nil)                     ; Do not re/display stdout as output
                                          ; is recieved.
           (cdr command))))               ; argv[1:]
    (unwind-protect
        (let ((exit-status
               (cl-letf* ((message (symbol-function #'message))
                          ((symbol-function #'message)
                           (lambda (format-string &rest args)
                             (unless (string-prefix-p "Renaming" (car args))
                               (apply message format-string args)))))
                 (cond
                  ((and run-on-remote stdin)
                   ;; There's no call-process variant for this, we'll have to
                   ;; copy STDIN to a remote temporary file, create a subshell
                   ;; on the remote that runs the formatter and passes the temp
                   ;; file as stdin and then deletes it.
                   (let* ((remote-stdin
                           (apheleia--make-temp-file remote "apheleia-stdin"))
                          ;; WARN: This assumes a POSIX compatible shell.
                          (shell
                           (or (bound-and-true-p tramp-default-remote-shell)
                               "sh"))
                          (shell-command
                           (concat
                            (mapconcat #'shell-quote-argument command " ")
                            " < "
                            (shell-quote-argument
                             (apheleia--strip-remote remote-stdin)))))
                     (unwind-protect
                         (progn
                           (with-current-buffer stdin
                             (apheleia--write-region-silently
                              nil nil remote-stdin))

                           (process-file
                            shell nil (nth 2 args) nil "-c" shell-command))
                       (delete-file remote-stdin))))
                  (stdin
                   (with-current-buffer stdin
                     (apply #'call-process-region
                            (point-min) (point-max) args)))
                  (run-on-remote
                   (apply #'process-file args))
                  (t
                   (apply #'call-process args))))))
          ;; Save stderr from STDERR-FILE back into the STDERR buffer.
          (with-current-buffer stderr
            (insert-file-contents stderr-file))
          (funcall callback exit-status)
          ;; We return nil because there's no live process that can be
          ;; returned.
          nil)
      (delete-file stderr-file))))

(cl-defun apheleia--start-formatter-process
    (&key command stdin callback ensure exit-status formatter remote)
  "Wrapper for `make-process' that behaves a bit more nicely.
COMMAND is as in `make-process'. STDIN, if given, is a buffer
whose contents are fed to the process on stdin. CALLBACK is
invoked with one argument, the buffer containing the text from
stdout, when the process terminates (if it succeeds). ENSURE is a
callback that's invoked whether the process exited sucessfully or
not. EXIT-STATUS is a function which is called with the exit
status of the command; it should return non-nil to indicate that
the command succeeded. If EXIT-STATUS is omitted, then the
command succeeds provided that its exit status is 0. FORMATTER is
the symbol of the formatter that is being run, for diagnostic
purposes. FORMATTER is nil if the command being run does not
correspond to a formatter. REMOTE if non-nil will use the
formatter buffers file-handler, allowing the process to be
spawned on remote machines."
  (when (process-live-p apheleia--current-process)
    (message "Interrupting %s" apheleia--current-process)
    (interrupt-process apheleia--current-process)
    (accept-process-output apheleia--current-process 0.1 nil 'just-this-one)
    (when (process-live-p apheleia--current-process)
      (kill-process apheleia--current-process)))
  (let* ((name (file-name-nondirectory (car command)))
         (stdout (generate-new-buffer
                  (format " *apheleia-%s-stdout*" name)))
         (stderr (generate-new-buffer
                  (format " *apheleia-%s-stderr*" name)))
         (log-name (format "%s*apheleia-%s-log*"
                           (if apheleia-hide-log-buffers
                               " "
                             "")
                           name)))
    (condition-case-unless-debug e
        (progn
          (setq apheleia--current-process
                (funcall
                 (if remote #'apheleia--call-process #'apheleia--make-process)
                 :name (format "apheleia-%s" name)
                 :stdin stdin
                 :stdout stdout
                 :stderr stderr
                 :command command
                 :remote remote
                 :noquery t
                 :callback
                 (lambda (proc-exit-status)
                   (let ((exit-ok (funcall
                                   (or exit-status #'zerop)
                                   proc-exit-status)))
                     ;; Append standard-error from current formatter
                     ;; to log buffer when
                     ;; `apheleia-log-only-errors' is nil or the
                     ;; formatter failed. Every process output is
                     ;; delimited by a line-feed character.
                     (unless (and exit-ok apheleia-log-only-errors)
                       (with-current-buffer (get-buffer-create log-name)
                         (special-mode)
                         (save-restriction
                           (widen)
                           (let ((inhibit-read-only t)
                                 (orig-point (point))
                                 (keep-at-end (eobp))
                                 (stderr-string
                                  (with-current-buffer stderr
                                    (string-trim (buffer-string)))))
                             (goto-char (point-max))
                             (skip-chars-backward "\n")
                             (delete-region (point) (point-max))
                             (unless (bobp)
                               (insert
                                "\n\n\C-l\n"))
                             (unless exit-ok
                               (unless apheleia--last-error-marker
                                 (setq apheleia--last-error-marker
                                       (make-marker))
                                 (move-marker
                                  apheleia--last-error-marker (point))))
                             (insert
                              (current-time-string)
                              " :: "
                              (buffer-local-value 'default-directory stdout)
                              "\n$ "
                              (mapconcat #'shell-quote-argument command " ")
                              "\n\n"
                              (if (string-empty-p stderr-string)
                                  "(no output on stderr)"
                                stderr-string)
                              "\n\n"
                              "Command "
                              (if exit-ok "succeeded" "failed")
                              " with exit code "
                              (number-to-string proc-exit-status)
                              ".\n")
                             ;; Known issue: this does not actually
                             ;; work; point is left at the end of
                             ;; the previous command output, instead
                             ;; of being moved to the end of the
                             ;; buffer for some reason.
                             (goto-char
                              (if keep-at-end
                                  (point-max)
                                (min
                                 (point-max)
                                 orig-point)))
                             (goto-char (point-max))))))
                     (when formatter
                       (run-hook-with-args
                        'apheleia-formatter-exited-hook
                        :formatter formatter
                        :error (not exit-ok)
                        :log (get-buffer log-name)))
                     (unwind-protect
                         (if exit-ok
                             (when callback
                               (funcall callback stdout))
                           (message
                            (concat
                             "Failed to run %s: exit status %s "
                             "(see %s %s)")
                            (car command)
                            proc-exit-status
                            (if (string-prefix-p " " log-name)
                                "hidden buffer"
                              "buffer")
                            (string-trim log-name)))
                       (when ensure
                         (funcall ensure))
                       (ignore-errors
                         (kill-buffer stdout))
                       (ignore-errors
                         (kill-buffer stderr))))))))
      (error
       (ignore-errors
         (kill-buffer stdout))
       (ignore-errors
         (kill-buffer stderr))
       (message "Failed to run %s: %s" name (error-message-string e))))))

(defun apheleia-goto-error ()
  "Go to the most recently reported formatter error message."
  (interactive)
  (unless apheleia--last-error-marker
    (user-error "No error has happened yet"))
  (pop-to-buffer (marker-buffer apheleia--last-error-marker))
  (goto-char apheleia--last-error-marker))

(defun apheleia--write-region-silently
    (start end filename &optional
           append visit lockname mustbenew write-region)
  "Like `write-region', but silent.
START, END, FILENAME, APPEND, VISIT, LOCKNAME, and MUSTBENEW are
as in `write-region'. WRITE-REGION is used instead of the actual
`write-region' function, if provided."
  (funcall (or write-region #'write-region)
           start end filename append 0 lockname mustbenew)
  (when (or (eq visit t) (stringp visit))
    (setq buffer-file-name (if (eq visit t)
                               filename
                             visit))
    (set-visited-file-modtime)
    (set-buffer-modified-p nil)))

(defun apheleia--save-buffer-silently ()
  "Save the current buffer to its backing file, silently."
  (cl-letf* ((write-region (symbol-function #'write-region))
             ((symbol-function #'write-region)
              (lambda (start end filename &optional
                             append visit lockname mustbenew)
                (apheleia--write-region-silently
                 start end filename append visit
                 lockname mustbenew write-region)))
             (message (symbol-function #'message))
             ((symbol-function #'message)
              (lambda (format &rest args)
                (unless (equal format "Saving file %s...")
                  (apply message format args))))
             ;; Avoid triggering `after-set-visited-file-name-hook',
             ;; which can have various undesired effects in particular
             ;; major modes. Unfortunately, `write-file' triggers this
             ;; hook unconditionally even if the filename was not
             ;; changed, hence this hack :/
             (run-hooks (symbol-function #'run-hooks))
             ((symbol-function #'run-hooks)
              (lambda (&rest args)
                (unless (equal args '(after-set-visited-file-name-hook))
                  (apply run-hooks args)))))
    (save-buffer)))

(defun apheleia--strip-remote (file-name)
  "Return FILE-NAME with any TRAMP prefix removed.
If FILE-NAME is not remote, return it unchanged."
  (if-let ((remote (file-remote-p file-name)))
      (substring file-name (length remote))
    file-name))

(defun apheleia--create-rcs-patch (old-buffer new-buffer remote callback)
  "Generate RCS patch from text in OLD-BUFFER to text in NEW-BUFFER.
Once finished, invoke CALLBACK with a buffer containing the patch
as its sole argument.

See `apheleia--run-formatters' for a description of REMOTE."
  ;; Make sure at least one of the two buffers is saved to a file. The
  ;; other one we can feed on stdin.
  (let ((old-fname
         (with-current-buffer old-buffer
           (and (not (buffer-modified-p)) buffer-file-name)))
        (new-fname
         (with-current-buffer new-buffer
           (and (not (buffer-modified-p)) buffer-file-name)))
        ;; Place any temporary files we must delete in here.
        (clear-files nil)
        (run-on-remote (and (eq apheleia-remote-algorithm 'remote)
                            remote)))
    (cl-labels ((apheleia--make-temp-file-for-rcs-patch
                 (buffer &optional fname)
                 ;; Ensure there's a file with the contents of `buffer' on the
                 ;; target machine. `fname', if given, refers to an existing
                 ;; file that may not exist on the current machine and needs
                 ;; to be copied over.
                 (let ((fname-remote (and fname (file-remote-p fname))))
                   (when (or (not fname)
                             (not (equal run-on-remote fname-remote)))
                     (setq fname (make-nearby-temp-file "apheleia"))
                     (push fname clear-files)
                     (with-current-buffer buffer
                       (apheleia--write-region-silently
                        (point-min) (point-max) fname)))
                   (apheleia--strip-remote fname))))
      ;; Ensure file is on target right machine, or create a copy of it.
      (setq old-fname
            (apheleia--make-temp-file-for-rcs-patch old-buffer old-fname)
            new-fname
            (apheleia--make-temp-file-for-rcs-patch new-buffer new-fname))
      ;; When neither files have an open file-handle, create one.
      (unless (or old-fname new-fname)
        (setq new-fname (apheleia--make-temp-file-for-rcs-patch "apheleia"))))

    (apheleia--start-formatter-process
     :command `("diff" "--rcs" "--strip-trailing-cr" "--"
                ,(or old-fname "-")
                ,(or new-fname "-"))
     :stdin (if new-fname old-buffer new-buffer)
     :callback callback
     :remote remote
     :ensure
     (lambda ()
       (dolist (file clear-files)
         (ignore-errors
           (delete-file file))))
     :exit-status (lambda (status)
                    ;; Exit status is 0 if no changes, 1 if some
                    ;; changes, and 2 if error.
                    (memq status '(0 1))))))

(defun apheleia--safe-buffer-name ()
  "Return `buffer-name' without special file-system characters."
  ;; See https://stackoverflow.com/q/1976007 for a list of supported
  ;; characters on all systems.
  (replace-regexp-in-string
   (rx (or "/" "<" ">" ":" "\"" "\\" "|" "?" "*"))
   ""
   (buffer-name)))

(defun apheleia--format-command (command remote &optional stdin-buffer)
  "Format COMMAND into a shell command and list of file paths.
Returns a list with the car being the optional input file-name, the
cadr being the optional output file-name, the caddr is the buffer to
send as stdin to the formatter (when the input-fname is not used),
and the cdddr being the cmd to run.

STDIN-BUFFER is the optional buffer to use when creating a temporary
file for the formatters standard input. REMOTE asserts whether the
buffer being formatted is on a remote machine or the local machine.
See `apheleia--run-formatters' for more details on the usage of REMOTE.

If COMMAND uses the symbol `file' and the current buffer is modified
from what is written to disk, then return nil meaning meaning no
cmd is to be run."
  (cl-block nil
    (let* ((input-fname nil)
           (output-fname nil)
           ;; Either we're running remotely and the buffer is
           ;; remote, or we're not running remotely and the
           ;; buffer isn't remote.
           (run-on-remote
            (and (eq apheleia-remote-algorithm 'remote)
                 remote))
           ;; Whether the machine the process will run on matches
           ;; the machine the buffer/file is currently on. Either
           ;; we're running remotely and the buffer is remote or
           ;; we're not running remotely and the buffer is not
           ;; remote.
           (remote-match (equal run-on-remote remote))
           (stdin (or stdin-buffer (current-buffer)))
           (npx nil))
      ;; TODO: Support arbitrary package managers, not just NPM.
      (when (memq 'npx command)
        (setq npx t)
        (setq command (remq 'npx command)))
      (unless (stringp (car command))
        (error "Command cannot start with %S" (car command)))
      (when (and npx remote-match)
        (when-let ((project-dir
                    (locate-dominating-file
                     default-directory "node_modules")))
          (let ((binary
                 (expand-file-name
                  (car command)
                  (expand-file-name
                   ".bin"
                   (expand-file-name
                    "node_modules"
                    project-dir)))))
            (when (file-executable-p binary)
              (setcar command binary)))))
      (when (or (memq 'file command) (memq 'filepath command))
        ;; Fail when using file but not as the first formatter in this
        ;; sequence. (But filepath is okay, since it indicates content
        ;; is not actually being read from the named file.)
        (when (memq 'file command)
          (when stdin-buffer
            (error "Cannot run formatter using `file' in a sequence unless \
it's first in the sequence"))
          (unless remote-match
            (error "Formatter uses `file' but process will run on different \
machine from the machine file is available on")))
        ;; We always strip out the remote-path prefix for file/filepath.
        (let ((file-name (apheleia--strip-remote
                          (or buffer-file-name
                              (concat default-directory
                                      (apheleia--safe-buffer-name))))))
          (setq command (mapcar (lambda (arg)
                                  (when (eq arg 'file)
                                    (setq stdin nil))
                                  (if (memq arg '(file filepath))
                                      (prog1 file-name
                                        ;; If `buffer-file-name' is
                                        ;; nil then there is no
                                        ;; backing file, so
                                        ;; `buffer-modified-p' should
                                        ;; be ignored (it always
                                        ;; returns non-nil).
                                        (when (and (buffer-modified-p)
                                                   buffer-file-name)
                                          (cl-return)))
                                    arg))
                                command))))
      (when (or (memq 'input command) (memq 'inplace command))
        (setq input-fname (make-nearby-temp-file
                           "apheleia" nil
                           (when-let ((file-name
                                       (or buffer-file-name
                                           (apheleia--safe-buffer-name))))
                             (file-name-extension file-name 'period))))
        (with-current-buffer stdin
          (apheleia--write-region-silently nil nil input-fname))
        (let ((input-fname (apheleia--strip-remote input-fname)))
          (setq command (mapcar (lambda (arg)
                                  (if (memq arg '(input inplace))
                                      input-fname
                                    arg))
                                command)))
        (when (memq 'inplace command)
          (setq output-fname input-fname)))
      (when (memq 'output command)
        (setq output-fname (make-nearby-temp-file "apheleia"))
        (let ((output-fname (apheleia--strip-remote output-fname)))
          (setq command (mapcar (lambda (arg)
                                  (if (eq arg 'output)
                                      output-fname
                                    arg))
                                command))))
      ;; Evaluate each element of arg that isn't a string and replace
      ;; it with the evaluated value. The result of an evaluation should
      ;; be a string or a list of strings. If the former its replaced as
      ;; is. If the latter the contents of the list is substituted in
      ;; place.
      (setq command
            (cl-loop
             for arg in command
             with val = nil
             do (setq val (if (stringp arg)
                              arg
                            (eval arg)))
             if val
               if (and (consp val)
                       (cl-every #'stringp val))
                 append val
               else if (stringp val)
                 collect val
               else do (error "Result of command evaluation must be a string \
or list of strings: %S" arg)))
      `(,input-fname ,output-fname ,stdin ,@command))))

(defun apheleia--run-formatter-command
    (command buffer callback stdin remote formatter)
  "Run a formatter using a shell command.
COMMAND should be a list of string or symbols for the formatter that
will format the current buffer. See `apheleia--run-formatters' for a
description of COMMAND, BUFFER, CALLBACK, REMOTE, FORMATTER and STDIN."
  ;; NOTE: We switch to the original buffer both to format the command
  ;; correctly and also to ensure any buffer local variables correctly
  ;; resolve for the whole formatting process (for example
  ;; `apheleia--current-process').
  (with-current-buffer buffer
    (when-let ((ret (apheleia--format-command command remote stdin)))
      (cl-destructuring-bind (input-fname output-fname stdin &rest command) ret
        (apheleia--start-formatter-process
         :command command
         :stdin (unless input-fname
                  stdin)
         :callback
         (lambda (stdout)
           (when output-fname
             ;; Load output-fname contents into the stdout buffer.
             (erase-buffer)
             (insert-file-contents-literally output-fname))

           (funcall callback stdout))
         :ensure
         (lambda ()
           (ignore-errors
             (when input-fname
               (delete-file input-fname))
             (when output-fname
               (delete-file output-fname))))
         :remote remote
         :formatter formatter)))))

(defun apheleia--run-formatter-function
    (func buffer callback stdin remote _formatter)
  "Run a formatter using a Lisp function FUNC.
See `apheleia--run-formatters' for a description of BUFFER,
CALLBACK and STDIN. FORMATTER is the symbol of the current
formatter being run, for diagnostic purposes."
  (let* ((formatter-name (if (symbolp func) (symbol-name func) "lambda"))
         (scratch (generate-new-buffer
                   (format " *apheleia-%s-scratch*" formatter-name))))
    (with-current-buffer scratch
      ;; We expect FUNC to modify scratch in place so we can't simply pass
      ;; STDIN to it. When STDIN isn't nil, it's the output of a previous
      ;; formatter and we want to keep it alive so we can debug any issues
      ;; with it.
      (insert-buffer-substring (or stdin buffer))
      (funcall func
               ;; Original buffer being formatted.
               :buffer buffer
               ;; Buffer the formatter should modify.
               :scratch scratch
               ;; Callback after succesfully formatting.
               :callback
               (lambda ()
                 (unwind-protect
                     (funcall callback scratch)
                   (kill-buffer scratch)))
<<<<<<< HEAD
               ;; A metadata field
               `((remote . ,remote))
=======
               :remote remote
>>>>>>> 2878c854
               ;; Callback when formatting scratch has failed.
               :callback
               (apply-partially #'kill-buffer scratch)))))

(defcustom apheleia-formatters
  '((black . ("black" "-"))
    (brittany . ("brittany"))
    (clang-format . ("clang-format"))
    (fish-indent . ("fish_indent"))
    (gofmt . ("gofmt"))
    (google-java-format . ("google-java-format" "-"))
    (isort . ("isort" "-"))
    (latexindent . ("latexindent" "--logfile=/dev/null"))
    (mix-format . ("mix" "format" "-"))
    (ocamlformat . ("ocamlformat" "-" "--name" filepath
                    "--enable-outside-detected-project"))
    (prettier . (npx "prettier" "--stdin-filepath" filepath))
    (rustfmt . ("rustfmt" "--quiet" "--emit" "stdout"))
    (terraform . ("terraform" "fmt" "-")))
  "Alist of code formatting commands.
The keys may be any symbols you want, and the values are
shell commands, lists of strings and symbols, or a function
symbol.

If the value is a function, the function will be called with four
arguments to format the current buffer: the original buffer that
was being formatted (use this to access any relevent local
variables or options that the formatter needs); a clone of the
original buffer (that may have been modified by another formatter
prior to being passed to the function); a callback that should be
called when formatting is finished; and another callback that
should be called when an error was raised during formatting.

Otherwise in Lisp code, the format of commands is similar to what
you pass to `make-process', except as follows.

Normally, the contents of the current buffer are passed to the
command on stdin, and the output is read from stdout. However, if
you use the symbol `file' as one of the elements of commands,
then the filename of the current buffer is substituted for
it. (Use `filepath' instead of `file' if you need the filename of
the current buffer, but you still want its contents to be passed
on stdin.)

If you instead use the symbol `input' as one of the elements of
commands, then the contents of the current buffer are written to
a temporary file and its name is substituted for `input'. Also,
if you use the symbol `output' as one of the elements of
commands, then it is substituted with the name of a temporary
file. In that case, it is expected that the command writes to
that file, and the file is then read into an Emacs buffer.

If you use the symbol `inplace' as one of the elements of the
list, then the contents of the current buffer are written to a
temporary file and its name is substituted for `inplace'.
However, unlike `input', it is expected that the formatter write
the formatted file back to the same file in place. In other
words, `inplace' is like `input' and `output' together.

If you use the symbol `npx' as one of the elements of commands,
then the first string element of the command list is resolved
inside node_modules/.bin if such a directory exists anywhere
above the current `default-directory'."
  :type '(alist
          :key-type symbol
          :value-type
          (choice
           (repeat
            (choice
             (string :tag "Argument")
             (const :tag "Look for command in node_modules/.bin" npx)
             (const :tag "Name of file being formatted" filepath)
             (const :tag "Name of real file used for input" file)
             (const :tag "Name of temporary file used for input" input)
             (const :tag "Name of temporary file used for output" output)))
           (function :tag "Formatter function"))))

(defun apheleia--run-formatters
    (formatters buffer callback remote &optional stdin)
  "Run one or more code formatters on the current buffer.
FORMATTERS is a list of symbols that appear as keys in
`apheleia-formatters'. BUFFER is the `current-buffer' when this
function was first called. Once all the formatters in COMMANDS
finish succesfully then invoke CALLBACK with one argument, a
buffer containing the output of all the formatters. REMOTE asserts
whether the buffer being formatted is on a remote machine or the
current machine. It should be the output of `file-remote-p' on the
current variable `buffer-file-name'. Whether the actual formatter
process is run on the current machine or the remote is configured
using REMOTE and `apheleia-remote-algorithm'.

STDIN is a buffer containing the standard input for the first
formatter in COMMANDS. This should not be supplied by the caller
and instead is supplied by this command when invoked recursively.
The stdout of the previous formatter becomes the stdin of the
next formatter."
  (let ((command (alist-get (car formatters) apheleia-formatters)))
    (funcall
     (cond
      ((consp command)
       #'apheleia--run-formatter-command)
      ((or (functionp command)
           (symbolp command))
       #'apheleia--run-formatter-function)
      (t
       (error "Formatter must be a shell command or a Lisp \
function: %s" command)))
     command
     buffer
     (lambda (stdout)
       (if (cdr formatters)
           ;; Forward current stdout to remaining formatters, passing along
           ;; the current callback and using the current formatters output
           ;; as stdin.
           (apheleia--run-formatters
            (cdr formatters) buffer callback remote stdout)
         (funcall callback stdout)))
     stdin
     remote
     (car formatters))))

(defcustom apheleia-mode-alist
  '((cc-mode . clang-format)
    (c-mode . clang-format)
    (c++-mode . clang-format)
    (css-mode . prettier)
    (elixir-mode . mix-format)
    (fish-mode . fish-indent)
    (go-mode . gofmt)
    (haskell-mode . brittany)
    (html-mode . prettier)
    (java-mode . google-java-format)
    (js3-mode . prettier)
    (js-mode . prettier)
    (json-mode . prettier)
    (latex-mode . latexindent)
    (LaTeX-mode . latexindent)
    (php-mode . nil)
    (python-mode . black)
    (ruby-mode . prettier)
    (rustic-mode . rustfmt)
    (rust-mode . rustfmt)
    (sass-mode . prettier)
    (terraform-mode . terraform)
    (TeX-latex-mode . latexindent)
    (TeX-mode . latexindent)
    (tuareg-mode . ocamlformat)
    (typescript-mode . prettier)
    (web-mode . prettier)
    (yaml-mode . prettier))
  "Alist mapping major mode names to formatters to use in those modes.
This determines what formatter to use in buffers without a
setting for `apheleia-formatter'. The keys are major mode
symbols (matched against `major-mode' with `derived-mode-p') or
strings (matched against value of variable `buffer-file-name'
with `string-match-p'), and the values are symbols with entries
in `apheleia-formatters' (or equivalently, they are allowed
values for `apheleia-formatter'). Values can be a list of such
symnols causing each formatter in the list to be called one after
the other (with the output of the previous formatter).
Earlier entries in this variable take precedence over later ones.

Be careful when writing regexps to include \"\\'\" and to escape
\"\\.\" in order to properly match a file extension. For example,
to match \".jsx\" files you might use \"\\.jsx\\'\"."
  :type '(alist
          :key-type
          (choice (symbol :tag "Major mode")
                  (string :tag "Buffer name regexp"))
          :value-type
          (choice (symbol :tag "Formatter")
                  (repeat
                   (symbol :tag "Formatter")))))

(defvar-local apheleia-formatter nil
  "Name of formatter to use in current buffer, a symbol or nil.
If non-nil, then `apheleia-formatters' should have a matching
entry. This overrides `apheleia-mode-alist'.")
(put 'apheleia-formatter 'safe-local-variable 'symbolp)

(defun apheleia--ensure-list (arg)
  "Ensure ARG is a list of length at least 1.
When ARG is not a list its turned into a list."
  (if (listp arg)
      arg
    (list arg)))

(defun apheleia--get-formatters (&optional interactive)
  "Return the list of formatters to use for the current buffer.
This is a list of symbols that may appear as cars in
`apheleia-formatters', or nil if no formatter is configured for
the current buffer.

Consult the values of `apheleia-mode-alist' and
`apheleia-formatter' to determine which formatter is configured.

If INTERACTIVE is non-nil, then prompt the user for which
formatter to run if none is configured, instead of returning nil.
If INTERACTIVE is the special symbol `prompt', then prompt
even if a formatter is configured."
  (or (and (not (eq interactive 'prompt))
           (apheleia--ensure-list
            (or apheleia-formatter
                (cl-dolist (entry apheleia-mode-alist)
                  (when (or (and (symbolp (car entry))
                                 (derived-mode-p (car entry)))
                            (and (stringp (car entry))
                                 buffer-file-name
                                 (string-match-p
                                  (car entry) buffer-file-name)))
                    (cl-return (cdr entry)))))))
      (and interactive
           (list
            (intern
             (completing-read
              "Formatter: "
              (or (map-keys apheleia-formatters)
                  (user-error
                   "No formatters in `apheleia-formatters'"))
              nil 'require-match))))))

(defun apheleia--buffer-hash ()
  "Compute hash of current buffer."
  (if (fboundp 'buffer-hash)
      (buffer-hash)
    (md5 (current-buffer))))

(defvar apheleia--buffer-hash nil
  "Return value of `buffer-hash' when formatter started running.")

(defun apheleia--disallowed-p ()
  "Return an error message if Apheleia cannot be run, else nil."
  (when (and buffer-file-name
             (file-remote-p (or buffer-file-name
                                default-directory))
             (eq apheleia-remote-algorithm 'cancel))
    "Apheleia refused to run formatter due to `apheleia-remote-algorithm'"))

;;;###autoload
(defun apheleia-format-buffer (formatter &optional callback)
  "Run code formatter asynchronously on current buffer, preserving point.

FORMATTER is a symbol appearing as a key in
`apheleia-formatters', or a list of them to run multiple
formatters in a chain. If called interactively, run the currently
configured formatters (see `apheleia-formatter' and
`apheleia-mode-alist'), or prompt from `apheleia-formatters' if
there is none configured for the current buffer. With a prefix
argument, prompt always.

After the formatters finish running, the diff utility is invoked to
determine what changes it made. That diff is then used to apply the
formatter's changes to the current buffer without moving point or
changing the scroll position in any window displaying the buffer. If
the buffer has been modified since the formatter started running,
however, the operation is aborted.

If the formatter actually finishes running and the buffer is
successfully updated (even if the formatter has not made any
changes), CALLBACK, if provided, is invoked with no arguments."
  (interactive (progn
                 (when-let ((err (apheleia--disallowed-p)))
                   (user-error err))
                 (list (apheleia--get-formatters
                        (if current-prefix-arg
                            'prompt
                          'interactive)))))
  (let ((formatters (apheleia--ensure-list formatter)))
    ;; Check for this error ahead of time so we don't have to deal
    ;; with it anywhere in the internal machinery of Apheleia.
    (dolist (formatter formatters)
      (unless (alist-get formatter apheleia-formatters)
        (user-error
         "No such formatter defined in `apheleia-formatters': %S"
         formatter)))
    ;; Fail silently if disallowed, since we don't want to throw an
    ;; error on `post-command-hook'. We already took care of throwing
    ;; `user-error' on interactive usage above.
    (unless (apheleia--disallowed-p)
      (setq-local apheleia--buffer-hash (apheleia--buffer-hash))
      (let ((cur-buffer (current-buffer))
            (remote (file-remote-p (or buffer-file-name
                                       default-directory))))
        (apheleia--run-formatters
         formatters
         cur-buffer
         (lambda (formatted-buffer)
           (with-current-buffer cur-buffer
             ;; Short-circuit.
             (when (equal apheleia--buffer-hash (apheleia--buffer-hash))
               (apheleia--create-rcs-patch
                (current-buffer) formatted-buffer remote
                (lambda (patch-buffer)
                  (with-current-buffer cur-buffer
                    (when (equal apheleia--buffer-hash (apheleia--buffer-hash))
                      (apheleia--apply-rcs-patch
                       (current-buffer) patch-buffer)
                      (when callback
                        (funcall callback)))))))))
         remote)))))

(defcustom apheleia-post-format-hook nil
  "Normal hook run after Apheleia formats a buffer successfully."
  :type 'hook)

;; Handle recursive references.
(defvar apheleia-mode)

;; Prevent infinite loop.
(defvar apheleia--format-after-save-in-progress nil
  "Prevent `apheleia--format-after-save' from being called recursively.
This will be locally bound to t while `apheleia--format-after-save' is
operating, to prevent an infinite loop.")

;; Autoload because the user may enable `apheleia-mode' without
;; loading Apheleia; thus this function may be invoked as an autoload.
;;;###autoload
(defun apheleia--format-after-save ()
  "Run code formatter for current buffer if any configured, then save."
  (unless apheleia--format-after-save-in-progress
    (when apheleia-mode
      (when-let ((formatters (apheleia--get-formatters)))
        (apheleia-format-buffer
         formatters
         (lambda ()
           (with-demoted-errors "Apheleia: %s"
             (when buffer-file-name
               (let ((apheleia--format-after-save-in-progress t))
                 (apheleia--save-buffer-silently)))
             (run-hooks 'apheleia-post-format-hook))))))))

;; Use `progn' to force the entire minor mode definition to be copied
;; into the autoloads file, so that the minor mode can be enabled
;; without pulling in all of Apheleia during init.
;;;###autoload
(progn

  (define-minor-mode apheleia-mode
    "Minor mode for reformatting code on save without moving point.
It is customized by means of the variables `apheleia-mode-alist'
and `apheleia-formatters'."
    :lighter " Apheleia"
    (if apheleia-mode
        (add-hook 'after-save-hook #'apheleia--format-after-save nil 'local)
      (remove-hook 'after-save-hook #'apheleia--format-after-save 'local)))

  (define-globalized-minor-mode apheleia-global-mode
    apheleia-mode apheleia-mode)

  (put 'apheleia-mode 'safe-local-variable #'booleanp))

(provide 'apheleia)

;;; apheleia.el ends here<|MERGE_RESOLUTION|>--- conflicted
+++ resolved
@@ -880,12 +880,7 @@
                  (unwind-protect
                      (funcall callback scratch)
                    (kill-buffer scratch)))
-<<<<<<< HEAD
-               ;; A metadata field
-               `((remote . ,remote))
-=======
                :remote remote
->>>>>>> 2878c854
                ;; Callback when formatting scratch has failed.
                :callback
                (apply-partially #'kill-buffer scratch)))))
