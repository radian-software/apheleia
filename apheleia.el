;;; apheleia.el --- Reformat buffer stably -*- lexical-binding: t -*-

;; Copyright (C) 2019-2022 Radian LLC and contributors

;; Author: Radian LLC <contact+apheleia@radian.codes>
;; Created: 7 Jul 2019
;; Homepage: https://github.com/radian-software/apheleia
;; Keywords: tools
;; Package-Requires: ((emacs "27"))
;; SPDX-License-Identifier: MIT
;; Version: 3.2

;;; Commentary:

;; Apheleia is an Emacs Lisp package which allows you to reformat a
;; buffer without moving point. This solves the usual problem of
;; running a tool like Prettier or Black on `before-save-hook', namely
;; that it resets point to the beginning of the buffer. Apheleia
;; maintains the position of point relative to its surrounding text
;; even if the buffer is modified by the reformatting.

;; Please see https://github.com/radian-software/apheleia for more information.

;;; Code:

(require 'apheleia-formatters)
(require 'apheleia-rcs)

(defgroup apheleia nil
  "Reformat buffer without moving point."
  :group 'external
  :link '(url-link :tag "GitHub" "https://github.com/radian-software/apheleia")
  :link '(emacs-commentary-link :tag "Commentary" "apheleia"))

<<<<<<< HEAD
(defcustom apheleia-formatters
  '((astyle . ("astyle" (apheleia-formatters-locate-file
                         "--options" ".astylerc")))
    (asmfmt . ("asmfmt"))
    (bean-format . ("bean-format"))
    (beautysh . ("beautysh"
                 (apheleia-formatters-indent
                  "--tab" "--indent-size" 'sh-basic-offset)
                 "-"))
    (black . ("black"
              (when (apheleia-formatters-extension-p "pyi") "--pyi")
              (apheleia-formatters-fill-column "--line-length")
              "-"))
    (brittany . ("brittany"))
    (buildifier . ("buildifier"))
    (caddyfmt . ("caddy" "fmt" "-"))
    (clang-format . ("clang-format"
                     "-assume-filename"
                     (or (buffer-file-name)
                         (apheleia-formatters-mode-extension)
                         ".c")))
    (cmake-format . ("cmake-format" "-"))
    (crystal-tool-format . ("crystal" "tool" "format" "-"))
    (dart-format . ("dart" "format"))
    (elm-format . ("elm-format" "--yes" "--stdin"))
    (fish-indent . ("fish_indent"))
    (fourmolu . ("fourmolu"))
    (gawk . ("gawk" "-f" "-" "--pretty-print=-"))
    (gofmt . ("gofmt"))
    (gofumpt . ("gofumpt"))
    (goimports . ("goimports"))
    (google-java-format . ("google-java-format" "-"))
    (html-tidy .
               ("tidy"
                "--quiet" "yes"
                "--tidy-mark" "no"
                "--vertical-space" "yes"
                "-indent"
                (when (derived-mode-p 'nxml-mode)
                  "-xml")
                (apheleia-formatters-indent
                 "--indent-with-tabs"
                 "--indent-spaces"
                 (cond
                  ((derived-mode-p 'nxml-mode)
                   'nxml-child-indent)
                  ((derived-mode-p 'web-mode)
                   'web-mode-indent-style)))
                (apheleia-formatters-fill-column "-wrap")))
    (isort . ("isort" "-"))
    (jq . ("jq" "." "-M"
           (apheleia-formatters-js-indent "--tab" "--indent")))
    (lisp-indent . apheleia-indent-lisp-buffer)
    (ktlint . ("ktlint" "--log-level=none" "--stdin" "-F" "-"))
    (latexindent . ("latexindent" "--logfile=/dev/null"))
    (mix-format . ("mix" "format" "-"))
    (nixfmt . ("nixfmt"))
    (ocamlformat . ("ocamlformat" "-" "--name" filepath
                    "--enable-outside-detected-project"))
    (ormolu . ("ormolu"))
    (perltidy . ("perltidy" "--quiet" "--standard-error-output"))
    (phpcs . ("apheleia-phpcs"))
    (prettier
     . ("apheleia-npx" "prettier" "--stdin-filepath" filepath
        (apheleia-formatters-js-indent "--use-tabs" "--tab-width")))
    (prettier-css
     . ("apheleia-npx" "prettier" "--parser=css"
        (apheleia-formatters-js-indent "--use-tabs" "--tab-width")))
    (prettier-html
     . ("apheleia-npx" "prettier" "--parser=html"
        (apheleia-formatters-js-indent "--use-tabs" "--tab-width")))
    (prettier-graphql
     . ("apheleia-npx" "prettier" "--parser=graphql"
        (apheleia-formatters-js-indent "--use-tabs" "--tab-width")))
    (prettier-javascript
     . ("apheleia-npx" "prettier" "--parser=babel-flow"
        (apheleia-formatters-js-indent "--use-tabs" "--tab-width")))
    (prettier-json
     . ("apheleia-npx" "prettier" "--parser=json"
        (apheleia-formatters-js-indent "--use-tabs" "--tab-width")))
    (prettier-markdown
     . ("apheleia-npx" "prettier" "--parser=markdown"
        (apheleia-formatters-js-indent "--use-tabs" "--tab-width")))
    (prettier-ruby
     . ("apheleia-npx" "prettier" "--plugin=@prettier/plugin-ruby"
        "--stdin-filepath" "dummy.rb"
        (apheleia-formatters-js-indent "--use-tabs" "--tab-width")))
    (prettier-scss
     . ("apheleia-npx" "prettier" "--parser=scss"
        (apheleia-formatters-js-indent "--use-tabs" "--tab-width")))
    (prettier-svelte
     . ("apheleia-npx" "prettier" "--plugin=prettier-plugin-svelte"
        "--stdin-filepath" filepath
        (apheleia-formatters-js-indent "--use-tabs" "--tab-width")))
    (prettier-typescript
     . ("apheleia-npx" "prettier" "--parser=typescript"
        (apheleia-formatters-js-indent "--use-tabs" "--tab-width")))
    (prettier-yaml
     . ("apheleia-npx" "prettier" "--parser=yaml"
        (apheleia-formatters-js-indent "--use-tabs" "--tab-width")))
    (purs-tidy . ("apheleia-npx" "purs-tidy" "format"))
    (rubocop . ("rubocop" "--stdin" filepath "--auto-correct"
                "--stderr" "--format" "quiet" "--fail-level" "fatal"))
    (ruby-standard . ("standardrb" "--stdin" filepath "--fix" "--stderr"
                      "--format" "quiet" "--fail-level" "fatal"))
    (shfmt . ("shfmt"
              "-filename" filepath
              "-ln" (cl-case (bound-and-true-p sh-shell)
                      (sh "posix")
                      (t "bash"))
              "-i" (number-to-string
                    (cond
                     (indent-tabs-mode 0)
                     ((boundp 'sh-basic-offset)
                      sh-basic-offset)
                     (t 4)))
              "-"))
    (rufo . ("rufo" "--filename" filepath "--simple-exit"))
    (stylua . ("stylua" "-"))
    (rustfmt . ("rustfmt" "--quiet" "--emit" "stdout"))
    (terraform . ("terraform" "fmt" "-"))
    (yapf . ("yapf")))
  "Alist of code formatting commands.
The keys may be any symbols you want, and the values are shell
commands, lists of strings and symbols, or a function symbol.

If the value is a function, the function will be called with
keyword arguments (see the implementation of
`apheleia--run-formatter-function' to see which). It should use
`cl-defun' with `&allow-other-keys' for forward compatibility.

Otherwise in Lisp code, the format of commands is similar to what
you pass to `make-process', except as follows.

Normally, the contents of the current buffer are passed to the
command on stdin, and the output is read from stdout. However, if
you use the symbol `file' as one of the elements of commands,
then the filename of the current buffer is substituted for
it. (Use `filepath' instead of `file' if you need the filename of
the current buffer, but you still want its contents to be passed
on stdin.)

If you instead use the symbol `input' as one of the elements of
commands, then the contents of the current buffer are written to
a temporary file and its name is substituted for `input'. Also,
if you use the symbol `output' as one of the elements of
commands, then it is substituted with the name of a temporary
file. In that case, it is expected that the command writes to
that file, and the file is then read into an Emacs buffer.

If you use the symbol `inplace' as one of the elements of the
list, then the contents of the current buffer are written to a
temporary file and its name is substituted for `inplace'.
However, unlike `input', it is expected that the formatter write
the formatted file back to the same file in place. In other
words, `inplace' is like `input' and `output' together.

If you use the symbol `npx' as one of the elements of commands,
then the first string element of the command list is resolved
inside node_modules/.bin if such a directory exists anywhere
above the current `default-directory'.

\(However, instead of using `npx', consider using
\"apheleia-npx\", which is a built-in script that will replicate
the effect, but will also work with Yarn PNP projects and other
npm project types that may exist in the future.)

Any list elements that are not strings and not any of the special
symbols mentioned above will be evaluated when the formatter is
invoked, and spliced into the list. A form can evaluate either to
a string or to a list of strings.

The \"scripts/formatters\" subdirectory of the Apheleia source
repository is automatically prepended to $PATH (variable
`exec-path', to be specific) when invoking external formatters.
This is intended for internal use. If you would like to define
your own script, you can simply place it on your normal $PATH
rather than using this system."
  :type '(alist
          :key-type symbol
          :value-type
          (choice
           (repeat
            (choice
             (string :tag "Argument")
             (const :tag "Look for command in node_modules/.bin" npx)
             (const :tag "Name of file being formatted" filepath)
             (const :tag "Name of real file used for input" file)
             (const :tag "Name of temporary file used for input" input)
             (const :tag "Name of temporary file used for output" output)))
           (function :tag "Formatter function")))
=======
(defcustom apheleia-mode-lighter " Apheleia"
  "Lighter for `apheleia-mode'."
  :type '(choice :tag "Lighter" (const :tag "No lighter" nil) string)
  :risky t
>>>>>>> f4157e8c
  :group 'apheleia)

(defun apheleia--buffer-hash ()
  "Compute hash of current buffer."
  (if (fboundp 'buffer-hash)
      (buffer-hash)
    (md5 (current-buffer))))

(defvar apheleia--buffer-hash nil
  "Return value of `buffer-hash' when formatter started running.")

(defun apheleia--disallowed-p ()
  "Return an error message if Apheleia cannot be run, else nil."
  (when (and buffer-file-name
             (file-remote-p (or buffer-file-name
                                default-directory))
             (eq apheleia-remote-algorithm 'cancel))
    "Apheleia refused to run formatter due to `apheleia-remote-algorithm'"))

;;;###autoload
(defun apheleia-format-buffer (formatter &optional callback)
  "Run code formatter asynchronously on current buffer, preserving point.

FORMATTER is a symbol appearing as a key in
`apheleia-formatters', or a list of them to run multiple
formatters in a chain. If called interactively, run the currently
configured formatters (see `apheleia-formatter' and
`apheleia-mode-alist'), or prompt from `apheleia-formatters' if
there is none configured for the current buffer. With a prefix
argument, prompt always.

After the formatters finish running, the diff utility is invoked to
determine what changes it made. That diff is then used to apply the
formatter's changes to the current buffer without moving point or
changing the scroll position in any window displaying the buffer. If
the buffer has been modified since the formatter started running,
however, the operation is aborted.

If the formatter actually finishes running and the buffer is
successfully updated (even if the formatter has not made any
changes), CALLBACK, if provided, is invoked with no arguments."
  (interactive (progn
                 (when-let ((err (apheleia--disallowed-p)))
                   (user-error err))
                 (list (apheleia--get-formatters
                        (if current-prefix-arg
                            'prompt
                          'interactive)))))
  (let ((formatters (apheleia--ensure-list formatter)))
    ;; Check for this error ahead of time so we don't have to deal
    ;; with it anywhere in the internal machinery of Apheleia.
    (dolist (formatter formatters)
      (unless (alist-get formatter apheleia-formatters)
        (user-error
         "No such formatter defined in `apheleia-formatters': %S"
         formatter)))
    ;; Fail silently if disallowed, since we don't want to throw an
    ;; error on `post-command-hook'. We already took care of throwing
    ;; `user-error' on interactive usage above.
    (unless (apheleia--disallowed-p)
      (setq-local apheleia--buffer-hash (apheleia--buffer-hash))
      (let ((cur-buffer (current-buffer))
            (remote (file-remote-p (or buffer-file-name
                                       default-directory))))
        (apheleia--run-formatters
         formatters
         cur-buffer
         remote
         (lambda (formatted-buffer)
           (when (buffer-live-p cur-buffer)
             (with-current-buffer cur-buffer
               ;; Short-circuit.
               (when
                   (equal
                    apheleia--buffer-hash (apheleia--buffer-hash))
                 (apheleia--create-rcs-patch
                  cur-buffer formatted-buffer remote
                  (lambda (patch-buffer)
                    (when (buffer-live-p cur-buffer)
                      (with-current-buffer cur-buffer
                        (when
                            (equal
                             apheleia--buffer-hash (apheleia--buffer-hash))
                          (apheleia--apply-rcs-patch
                           (current-buffer) patch-buffer)
                          (when callback
                            (funcall callback))))))))))))))))

(defcustom apheleia-post-format-hook nil
  "Normal hook run after Apheleia formats a buffer successfully."
  :type 'hook
  :group 'apheleia)

(defcustom apheleia-inhibit-functions nil
  "List of functions that prevent Apheleia from turning on automatically.
If one of these returns non-nil then `apheleia-mode' is not
enabled in a buffer, even if `apheleia-global-mode' is on. You
can still manually enable `apheleia-mode' in such a buffer.

See also `apheleia-inhibit' for another way to accomplish a
similar task."
  :type '(repeat function)
  :group 'apheleia)

;; Handle recursive references.
(defvar apheleia-mode)

;; Prevent infinite loop.
(defvar apheleia--format-after-save-in-progress nil
  "Prevent `apheleia--format-after-save' from being called recursively.
This will be locally bound to t while `apheleia--format-after-save' is
operating, to prevent an infinite loop.")

;; Autoload because the user may enable `apheleia-mode' without
;; loading Apheleia; thus this function may be invoked as an autoload.
;;;###autoload
(defun apheleia--format-after-save ()
  "Run code formatter for current buffer if any configured, then save."
  (unless apheleia--format-after-save-in-progress
    (when (and apheleia-mode (not (buffer-narrowed-p)))
      (when-let ((formatters (apheleia--get-formatters)))
        (apheleia-format-buffer
         formatters
         (lambda ()
           (with-demoted-errors "Apheleia: %s"
             (when buffer-file-name
               (let ((apheleia--format-after-save-in-progress t))
                 (apheleia--save-buffer-silently)))
             (run-hooks 'apheleia-post-format-hook))))))))

;; Use `progn' to force the entire minor mode definition to be copied
;; into the autoloads file, so that the minor mode can be enabled
;; without pulling in all of Apheleia during init.
;;;###autoload
(progn

  (define-minor-mode apheleia-mode
    "Minor mode for reformatting code on save without moving point.
It is customized by means of the variables `apheleia-mode-alist'
and `apheleia-formatters'."
    :lighter apheleia-mode-lighter
    (if apheleia-mode
        (add-hook 'after-save-hook #'apheleia--format-after-save nil 'local)
      (remove-hook 'after-save-hook #'apheleia--format-after-save 'local)))

  (defvar-local apheleia-inhibit nil
    "Do not enable `apheleia-mode' automatically if non-nil.
This is designed for use in .dir-locals.el.

See also `apheleia-inhibit-functions'.")
  (put 'apheleia-inhibit 'safe-local-variable #'booleanp)

  (defun apheleia-mode-maybe ()
    "Enable `apheleia-mode' if allowed by user configuration.
This checks `apheleia-inhibit-functions' and `apheleia-inhibit'
to see if it is allowed."
    (unless (or
             apheleia-inhibit
             (run-hook-with-args-until-success
              'apheleia-inhibit-functions))
      (apheleia-mode)))

  (define-globalized-minor-mode apheleia-global-mode
    apheleia-mode apheleia-mode-maybe
    :group 'apheleia)

  (put 'apheleia-mode 'safe-local-variable #'booleanp))

(provide 'apheleia)

;;; apheleia.el ends here<|MERGE_RESOLUTION|>--- conflicted
+++ resolved
@@ -32,204 +32,10 @@
   :link '(url-link :tag "GitHub" "https://github.com/radian-software/apheleia")
   :link '(emacs-commentary-link :tag "Commentary" "apheleia"))
 
-<<<<<<< HEAD
-(defcustom apheleia-formatters
-  '((astyle . ("astyle" (apheleia-formatters-locate-file
-                         "--options" ".astylerc")))
-    (asmfmt . ("asmfmt"))
-    (bean-format . ("bean-format"))
-    (beautysh . ("beautysh"
-                 (apheleia-formatters-indent
-                  "--tab" "--indent-size" 'sh-basic-offset)
-                 "-"))
-    (black . ("black"
-              (when (apheleia-formatters-extension-p "pyi") "--pyi")
-              (apheleia-formatters-fill-column "--line-length")
-              "-"))
-    (brittany . ("brittany"))
-    (buildifier . ("buildifier"))
-    (caddyfmt . ("caddy" "fmt" "-"))
-    (clang-format . ("clang-format"
-                     "-assume-filename"
-                     (or (buffer-file-name)
-                         (apheleia-formatters-mode-extension)
-                         ".c")))
-    (cmake-format . ("cmake-format" "-"))
-    (crystal-tool-format . ("crystal" "tool" "format" "-"))
-    (dart-format . ("dart" "format"))
-    (elm-format . ("elm-format" "--yes" "--stdin"))
-    (fish-indent . ("fish_indent"))
-    (fourmolu . ("fourmolu"))
-    (gawk . ("gawk" "-f" "-" "--pretty-print=-"))
-    (gofmt . ("gofmt"))
-    (gofumpt . ("gofumpt"))
-    (goimports . ("goimports"))
-    (google-java-format . ("google-java-format" "-"))
-    (html-tidy .
-               ("tidy"
-                "--quiet" "yes"
-                "--tidy-mark" "no"
-                "--vertical-space" "yes"
-                "-indent"
-                (when (derived-mode-p 'nxml-mode)
-                  "-xml")
-                (apheleia-formatters-indent
-                 "--indent-with-tabs"
-                 "--indent-spaces"
-                 (cond
-                  ((derived-mode-p 'nxml-mode)
-                   'nxml-child-indent)
-                  ((derived-mode-p 'web-mode)
-                   'web-mode-indent-style)))
-                (apheleia-formatters-fill-column "-wrap")))
-    (isort . ("isort" "-"))
-    (jq . ("jq" "." "-M"
-           (apheleia-formatters-js-indent "--tab" "--indent")))
-    (lisp-indent . apheleia-indent-lisp-buffer)
-    (ktlint . ("ktlint" "--log-level=none" "--stdin" "-F" "-"))
-    (latexindent . ("latexindent" "--logfile=/dev/null"))
-    (mix-format . ("mix" "format" "-"))
-    (nixfmt . ("nixfmt"))
-    (ocamlformat . ("ocamlformat" "-" "--name" filepath
-                    "--enable-outside-detected-project"))
-    (ormolu . ("ormolu"))
-    (perltidy . ("perltidy" "--quiet" "--standard-error-output"))
-    (phpcs . ("apheleia-phpcs"))
-    (prettier
-     . ("apheleia-npx" "prettier" "--stdin-filepath" filepath
-        (apheleia-formatters-js-indent "--use-tabs" "--tab-width")))
-    (prettier-css
-     . ("apheleia-npx" "prettier" "--parser=css"
-        (apheleia-formatters-js-indent "--use-tabs" "--tab-width")))
-    (prettier-html
-     . ("apheleia-npx" "prettier" "--parser=html"
-        (apheleia-formatters-js-indent "--use-tabs" "--tab-width")))
-    (prettier-graphql
-     . ("apheleia-npx" "prettier" "--parser=graphql"
-        (apheleia-formatters-js-indent "--use-tabs" "--tab-width")))
-    (prettier-javascript
-     . ("apheleia-npx" "prettier" "--parser=babel-flow"
-        (apheleia-formatters-js-indent "--use-tabs" "--tab-width")))
-    (prettier-json
-     . ("apheleia-npx" "prettier" "--parser=json"
-        (apheleia-formatters-js-indent "--use-tabs" "--tab-width")))
-    (prettier-markdown
-     . ("apheleia-npx" "prettier" "--parser=markdown"
-        (apheleia-formatters-js-indent "--use-tabs" "--tab-width")))
-    (prettier-ruby
-     . ("apheleia-npx" "prettier" "--plugin=@prettier/plugin-ruby"
-        "--stdin-filepath" "dummy.rb"
-        (apheleia-formatters-js-indent "--use-tabs" "--tab-width")))
-    (prettier-scss
-     . ("apheleia-npx" "prettier" "--parser=scss"
-        (apheleia-formatters-js-indent "--use-tabs" "--tab-width")))
-    (prettier-svelte
-     . ("apheleia-npx" "prettier" "--plugin=prettier-plugin-svelte"
-        "--stdin-filepath" filepath
-        (apheleia-formatters-js-indent "--use-tabs" "--tab-width")))
-    (prettier-typescript
-     . ("apheleia-npx" "prettier" "--parser=typescript"
-        (apheleia-formatters-js-indent "--use-tabs" "--tab-width")))
-    (prettier-yaml
-     . ("apheleia-npx" "prettier" "--parser=yaml"
-        (apheleia-formatters-js-indent "--use-tabs" "--tab-width")))
-    (purs-tidy . ("apheleia-npx" "purs-tidy" "format"))
-    (rubocop . ("rubocop" "--stdin" filepath "--auto-correct"
-                "--stderr" "--format" "quiet" "--fail-level" "fatal"))
-    (ruby-standard . ("standardrb" "--stdin" filepath "--fix" "--stderr"
-                      "--format" "quiet" "--fail-level" "fatal"))
-    (shfmt . ("shfmt"
-              "-filename" filepath
-              "-ln" (cl-case (bound-and-true-p sh-shell)
-                      (sh "posix")
-                      (t "bash"))
-              "-i" (number-to-string
-                    (cond
-                     (indent-tabs-mode 0)
-                     ((boundp 'sh-basic-offset)
-                      sh-basic-offset)
-                     (t 4)))
-              "-"))
-    (rufo . ("rufo" "--filename" filepath "--simple-exit"))
-    (stylua . ("stylua" "-"))
-    (rustfmt . ("rustfmt" "--quiet" "--emit" "stdout"))
-    (terraform . ("terraform" "fmt" "-"))
-    (yapf . ("yapf")))
-  "Alist of code formatting commands.
-The keys may be any symbols you want, and the values are shell
-commands, lists of strings and symbols, or a function symbol.
-
-If the value is a function, the function will be called with
-keyword arguments (see the implementation of
-`apheleia--run-formatter-function' to see which). It should use
-`cl-defun' with `&allow-other-keys' for forward compatibility.
-
-Otherwise in Lisp code, the format of commands is similar to what
-you pass to `make-process', except as follows.
-
-Normally, the contents of the current buffer are passed to the
-command on stdin, and the output is read from stdout. However, if
-you use the symbol `file' as one of the elements of commands,
-then the filename of the current buffer is substituted for
-it. (Use `filepath' instead of `file' if you need the filename of
-the current buffer, but you still want its contents to be passed
-on stdin.)
-
-If you instead use the symbol `input' as one of the elements of
-commands, then the contents of the current buffer are written to
-a temporary file and its name is substituted for `input'. Also,
-if you use the symbol `output' as one of the elements of
-commands, then it is substituted with the name of a temporary
-file. In that case, it is expected that the command writes to
-that file, and the file is then read into an Emacs buffer.
-
-If you use the symbol `inplace' as one of the elements of the
-list, then the contents of the current buffer are written to a
-temporary file and its name is substituted for `inplace'.
-However, unlike `input', it is expected that the formatter write
-the formatted file back to the same file in place. In other
-words, `inplace' is like `input' and `output' together.
-
-If you use the symbol `npx' as one of the elements of commands,
-then the first string element of the command list is resolved
-inside node_modules/.bin if such a directory exists anywhere
-above the current `default-directory'.
-
-\(However, instead of using `npx', consider using
-\"apheleia-npx\", which is a built-in script that will replicate
-the effect, but will also work with Yarn PNP projects and other
-npm project types that may exist in the future.)
-
-Any list elements that are not strings and not any of the special
-symbols mentioned above will be evaluated when the formatter is
-invoked, and spliced into the list. A form can evaluate either to
-a string or to a list of strings.
-
-The \"scripts/formatters\" subdirectory of the Apheleia source
-repository is automatically prepended to $PATH (variable
-`exec-path', to be specific) when invoking external formatters.
-This is intended for internal use. If you would like to define
-your own script, you can simply place it on your normal $PATH
-rather than using this system."
-  :type '(alist
-          :key-type symbol
-          :value-type
-          (choice
-           (repeat
-            (choice
-             (string :tag "Argument")
-             (const :tag "Look for command in node_modules/.bin" npx)
-             (const :tag "Name of file being formatted" filepath)
-             (const :tag "Name of real file used for input" file)
-             (const :tag "Name of temporary file used for input" input)
-             (const :tag "Name of temporary file used for output" output)))
-           (function :tag "Formatter function")))
-=======
 (defcustom apheleia-mode-lighter " Apheleia"
   "Lighter for `apheleia-mode'."
   :type '(choice :tag "Lighter" (const :tag "No lighter" nil) string)
   :risky t
->>>>>>> f4157e8c
   :group 'apheleia)
 
 (defun apheleia--buffer-hash ()
