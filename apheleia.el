;;; apheleia.el --- Reformat buffer stably -*- lexical-binding: t -*-

;; Copyright (C) 2019-2022 Radian LLC and contributors

;; Author: Radian LLC <contact+apheleia@radian.codes>
;; Created: 7 Jul 2019
;; Homepage: https://github.com/raxod502/apheleia
;; Keywords: tools
;; Package-Requires: ((emacs "26"))
;; SPDX-License-Identifier: MIT
;; Version: 3.2

;;; Commentary:

;; Apheleia is an Emacs Lisp package which allows you to reformat a
;; buffer without moving point. This solves the usual problem of
;; running a tool like Prettier or Black on `before-save-hook', namely
;; that it resets point to the beginning of the buffer. Apheleia
;; maintains the position of point relative to its surrounding text
;; even if the buffer is modified by the reformatting.

;; Please see https://github.com/raxod502/apheleia for more information.

;;; Code:

(require 'apheleia-utils)

(defgroup apheleia nil
  "Reformat buffer without moving point."
  :group 'external
  :link '(url-link :tag "GitHub" "https://github.com/raxod502/apheleia")
  :link '(emacs-commentary-link :tag "Commentary" "apheleia"))

(defcustom apheleia-formatters
<<<<<<< HEAD
  '((beautysh . ("beautysh"
                 (apheleia-formatters-indent
                  "--tab" "--indent-size" 'sh-basic-offset)
                 "-"))
=======
  '((astyle . ("astyle" (apheleia-formatters-locate-file
                         "--options" ".astylerc")))
    (asmfmt . ("asmfmt"))
>>>>>>> 0290ae18
    (bean-format . ("bean-format"))
    (black . ("black"
              (when (apheleia-formatters-extension-p "pyi") "--pyi")
              (apheleia-formatters-fill-column "--line-length")
              "-"))
    (brittany . ("brittany"))
    (caddyfmt . ("caddy" "fmt" "-"))
    (clang-format . ("clang-format"
                     "-assume-filename"
                     (or (buffer-file-name)
                         (apheleia-formatters-mode-extension)
                         ".c")))
    (crystal-tool-format . ("crystal" "tool" "format" "-"))
    (dart-format . ("dart" "format"))
    (elm-format . ("elm-format" "--yes" "--stdin"))
    (fish-indent . ("fish_indent"))
    (gawk . ("gawk" "-f" "-" "--pretty-print=-"))
    (gofmt . ("gofmt"))
    (gofumpt . ("gofumpt"))
    (goimports . ("goimports"))
    (google-java-format . ("google-java-format" "-"))
    (isort . ("isort" "-"))
    (jq "jq" "."
        (apheleia-formatters-js-indent "--tab" "--indent"))
    (lisp-indent . apheleia-indent-lisp-buffer)
    (ktlint . ("ktlint" "--log-level=none" "--stdin" "-F" "-"))
    (latexindent . ("latexindent" "--logfile=/dev/null"))
    (mix-format . ("mix" "format" "-"))
    (nixfmt . ("nixfmt"))
    (ocamlformat . ("ocamlformat" "-" "--name" filepath
                    "--enable-outside-detected-project"))
    (phpcs . ("apheleia-phpcs"))
    (prettier
     . (npx "prettier" "--stdin-filepath" filepath
            (apheleia-formatters-js-indent "--use-tabs" "--tab-width")))
    (prettier-css
     . (npx "prettier" "--stdin-filepath" filepath "--parser=css"
            (apheleia-formatters-js-indent "--use-tabs" "--tab-width")))
    (prettier-html
     . (npx "prettier" "--stdin-filepath" filepath "--parser=html"
            (apheleia-formatters-js-indent "--use-tabs" "--tab-width")))
    (prettier-graphql
     . (npx "prettier" "--stdin-filepath" filepath "--parser=graphql"
            (apheleia-formatters-js-indent "--use-tabs" "--tab-width")))
    (prettier-javascript
     . (npx "prettier" "--stdin-filepath" filepath "--parser=babel-flow"
            (apheleia-formatters-js-indent "--use-tabs" "--tab-width")))
    (prettier-json
     . (npx "prettier" "--stdin-filepath" filepath "--parser=json"
            (apheleia-formatters-js-indent "--use-tabs" "--tab-width")))
    (prettier-markdown
     . (npx "prettier" "--stdin-filepath" filepath "--parser=markdown"
            (apheleia-formatters-js-indent "--use-tabs" "--tab-width")))
    (prettier-ruby
     . (npx "prettier" "--stdin-filepath" filepath "--parser=ruby"
            (apheleia-formatters-js-indent "--use-tabs" "--tab-width")))
    (prettier-scss
     . (npx "prettier" "--stdin-filepath" filepath "--parser=scss"
            (apheleia-formatters-js-indent "--use-tabs" "--tab-width")))
    (prettier-svelte
     . (npx "prettier" "--stdin-filepath" filepath "--parser=svelte"
            (apheleia-formatters-js-indent "--use-tabs" "--tab-width")))
    (prettier-typescript
     . (npx "prettier" "--stdin-filepath" filepath "--parser=typescript"
            (apheleia-formatters-js-indent "--use-tabs" "--tab-width")))
    (prettier-yaml
     . (npx "prettier" "--stdin-filepath" filepath "--parser=yaml"
            (apheleia-formatters-js-indent "--use-tabs" "--tab-width")))
    (purs-tidy . (npx "purs-tidy" "format"))
    (shfmt . ("shfmt"
              "-filename" filepath
              "-ln" (cl-case (bound-and-true-p sh-shell)
                      (sh "posix")
                      (t "bash"))
              "-i" (number-to-string
                    (cond
                     (indent-tabs-mode 0)
                     ((boundp 'sh-basic-offset)
                      sh-basic-offset)
                     (t 4)))
              "-"))
    (stylua . ("stylua" "-"))
    (rustfmt . ("rustfmt" "--quiet" "--emit" "stdout"))
    (terraform . ("terraform" "fmt" "-")))
  "Alist of code formatting commands.
The keys may be any symbols you want, and the values are shell
commands, lists of strings and symbols, or a function symbol.

If the value is a function, the function will be called with
keyword arguments (see the implementation of
`apheleia--run-formatter-function' to see which). It should use
`cl-defun' with `&allow-other-keys' for forward compatibility.

Otherwise in Lisp code, the format of commands is similar to what
you pass to `make-process', except as follows.

Normally, the contents of the current buffer are passed to the
command on stdin, and the output is read from stdout. However, if
you use the symbol `file' as one of the elements of commands,
then the filename of the current buffer is substituted for
it. (Use `filepath' instead of `file' if you need the filename of
the current buffer, but you still want its contents to be passed
on stdin.)

If you instead use the symbol `input' as one of the elements of
commands, then the contents of the current buffer are written to
a temporary file and its name is substituted for `input'. Also,
if you use the symbol `output' as one of the elements of
commands, then it is substituted with the name of a temporary
file. In that case, it is expected that the command writes to
that file, and the file is then read into an Emacs buffer.

If you use the symbol `inplace' as one of the elements of the
list, then the contents of the current buffer are written to a
temporary file and its name is substituted for `inplace'.
However, unlike `input', it is expected that the formatter write
the formatted file back to the same file in place. In other
words, `inplace' is like `input' and `output' together.

If you use the symbol `npx' as one of the elements of commands,
then the first string element of the command list is resolved
inside node_modules/.bin if such a directory exists anywhere
above the current `default-directory'.

Any list elements that are not strings and not any of the special
symbols mentioned above will be evaluated when the formatter is
invoked, and spliced into the list. A form can evaluate either to
a string or to a list of strings.

The \"scripts/formatters\" subdirectory of the Apheleia source
repository is automatically prepended to $PATH (variable
`exec-path', to be specific) when invoking external formatters.
This is intended for internal use. If you would like to define
your own script, you can simply place it on your normal $PATH
rather than using this system."
  :type '(alist
          :key-type symbol
          :value-type
          (choice
           (repeat
            (choice
             (string :tag "Argument")
             (const :tag "Look for command in node_modules/.bin" npx)
             (const :tag "Name of file being formatted" filepath)
             (const :tag "Name of real file used for input" file)
             (const :tag "Name of temporary file used for input" input)
             (const :tag "Name of temporary file used for output" output)))
           (function :tag "Formatter function")))
  :group 'apheleia)

(defcustom apheleia-mode-alist
  '(;; php-mode has to come before cc-mode
    (php-mode . phpcs)
    ;; json-mode has to come before javascript-mode (aka js-mode)
    (json-mode . prettier-json)
    (json-ts-mode . prettier-json)
    ;; rest are alphabetical
    (asm-mode . asmfmt)
    (awk-mode . gawk)
    (bash-ts-mode . shfmt)
    (beancount-mode . bean-format)
    (c++-ts-mode . clang-format)
    (caddyfile-mode . caddyfmt)
    (cc-mode . clang-format)
    (c-mode . clang-format)
    (c-ts-mode . clang-format)
    (c++-mode . clang-format)
    (caml-mode . ocamlformat)
    (common-lisp-mode . lisp-indent)
    (crystal-mode . crystal-tool-format)
    (css-mode . prettier-css)
    (css-ts-mode . prettier-css)
    (dart-mode . dart-format)
    (elixir-mode . mix-format)
    (elixir-ts-mode . mix-format)
    (elm-mode . elm-format)
    (fish-mode . fish-indent)
    (go-mode . gofmt)
    (go-mod-ts-mode . gofmt)
    (go-ts-mode . gofmt)
    (graphql-mode . prettier-graphql)
    (haskell-mode . brittany)
    (html-mode . prettier-html)
    (java-mode . google-java-format)
    (java-ts-mode . google-java-format)
    (js3-mode . prettier-javascript)
    (js-mode . prettier-javascript)
    (js-ts-mode . prettier-javascript)
    (kotlin-mode . ktlint)
    (latex-mode . latexindent)
    (LaTeX-mode . latexindent)
    (lua-mode . stylua)
    (lisp-mode . lisp-indent)
    (nasm-mode . asmfmt)
    (nix-mode . nixfmt)
    (purescript-mode . purs-tidy)
    (python-mode . black)
    (python-ts-mode . black)
    (ruby-mode . prettier-ruby)
    (ruby-ts-mode . prettier-ruby)
    (rustic-mode . rustfmt)
    (rust-mode . rustfmt)
    (rust-ts-mode . rustfmt)
    (scss-mode . prettier-scss)
    (svelte-mode . prettier-svelte)
    (terraform-mode . terraform)
    (TeX-latex-mode . latexindent)
    (TeX-mode . latexindent)
    (tsx-ts-mode . prettier-typescript)
    (tuareg-mode . ocamlformat)
    (typescript-mode . prettier-typescript)
    (typescript-ts-mode . prettier-typescript)
    (web-mode . prettier)
    (yaml-mode . prettier-yaml)
    (yaml-ts-mode . prettier-yaml))
  "Alist mapping major mode names to formatters to use in those modes.
This determines what formatter to use in buffers without a
setting for `apheleia-formatter'. The keys are major mode
symbols (matched against `major-mode' with `derived-mode-p') or
strings (matched against value of variable `buffer-file-name'
with `string-match-p'), and the values are symbols with entries
in `apheleia-formatters' (or equivalently, they are allowed
values for `apheleia-formatter'). Values can be a list of such
symnols causing each formatter in the list to be called one after
the other (with the output of the previous formatter).
Earlier entries in this variable take precedence over later ones.

Be careful when writing regexps to include \"\\'\" and to escape
\"\\.\" in order to properly match a file extension. For example,
to match \".jsx\" files you might use \"\\.jsx\\'\".

If a given mode derives from another mode (e.g. `php-mode' and
`cc-mode'), then ensure that the deriving mode comes before the mode
to derive from, as the list is interpreted sequentially."
  :type '(alist
          :key-type
          (choice (symbol :tag "Major mode")
                  (string :tag "Buffer name regexp"))
          :value-type
          (choice (symbol :tag "Formatter")
                  (repeat
                   (symbol :tag "Formatter"))))
  :group 'apheleia)

(provide 'apheleia)

;;; apheleia.el ends here<|MERGE_RESOLUTION|>--- conflicted
+++ resolved
@@ -32,17 +32,14 @@
   :link '(emacs-commentary-link :tag "Commentary" "apheleia"))
 
 (defcustom apheleia-formatters
-<<<<<<< HEAD
-  '((beautysh . ("beautysh"
+  '((astyle . ("astyle" (apheleia-formatters-locate-file
+                         "--options" ".astylerc")))
+    (asmfmt . ("asmfmt"))
+    (bean-format . ("bean-format"))
+    (beautysh . ("beautysh"
                  (apheleia-formatters-indent
                   "--tab" "--indent-size" 'sh-basic-offset)
                  "-"))
-=======
-  '((astyle . ("astyle" (apheleia-formatters-locate-file
-                         "--options" ".astylerc")))
-    (asmfmt . ("asmfmt"))
->>>>>>> 0290ae18
-    (bean-format . ("bean-format"))
     (black . ("black"
               (when (apheleia-formatters-extension-p "pyi") "--pyi")
               (apheleia-formatters-fill-column "--line-length")
