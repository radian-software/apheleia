--- conflicted
+++ resolved
@@ -38,89 +38,6 @@
   :risky t
   :group 'apheleia)
 
-<<<<<<< HEAD
-(defcustom apheleia-mode-alist
-  '(;; Alphabetical please
-    (asm-mode . asmfmt)
-    (awk-mode . gawk)
-    (bash-ts-mode . shfmt)
-    (bazel-mode . buildifier)
-    (beancount-mode . bean-format)
-    (c++-ts-mode . clang-format)
-    (caddyfile-mode . caddyfmt)
-    (cc-mode . clang-format)
-    (c-mode . clang-format)
-    (c-ts-mode . clang-format)
-    (c++-mode . clang-format)
-    (caml-mode . ocamlformat)
-    (cmake-mode . cmake-format)
-    (cmake-ts-mode . cmake-format)
-    (common-lisp-mode . lisp-indent)
-    (crystal-mode . crystal-tool-format)
-    (css-mode . prettier-css)
-    (css-ts-mode . prettier-css)
-    (dart-mode . dart-format)
-    (dart-ts-mode . dart-format)
-    (elixir-mode . mix-format)
-    (elixir-ts-mode . mix-format)
-    (elm-mode . elm-format)
-    (emacs-lisp-mode . lisp-indent)
-    (fish-mode . fish-indent)
-    (go-mode . gofmt)
-    (go-ts-mode . gofmt)
-    (graphql-mode . prettier-graphql)
-    (haskell-mode . brittany)
-    (html-mode . prettier-html)
-    (html-ts-mode . prettier-html)
-    (java-mode . google-java-format)
-    (java-ts-mode . google-java-format)
-    (js3-mode . prettier-javascript)
-    (js-json-mode . prettier-json)
-    (js-mode . prettier-javascript)
-    (js-ts-mode . prettier-javascript)
-    (json-mode . prettier-json)
-    (json-ts-mode . prettier-json)
-    (kotlin-mode . ktlint)
-    (latex-mode . latexindent)
-    (LaTeX-mode . latexindent)
-    (lua-mode . stylua)
-    (lisp-mode . lisp-indent)
-    (nasm-mode . asmfmt)
-    (nix-mode . nixfmt)
-    (perl-mode . perltidy)
-    (php-mode . phpcs)
-    (purescript-mode . purs-tidy)
-    (python-mode . black)
-    (python-ts-mode . black)
-    (ruby-mode . prettier-ruby)
-    (ruby-ts-mode . prettier-ruby)
-    (rustic-mode . rustfmt)
-    (rust-mode . rustfmt)
-    (rust-ts-mode . rustfmt)
-    (scss-mode . prettier-scss)
-    (svelte-mode . prettier-svelte)
-    (terraform-mode . terraform)
-    (TeX-latex-mode . latexindent)
-    (TeX-mode . latexindent)
-    (tsx-ts-mode . prettier-typescript)
-    (tuareg-mode . ocamlformat)
-    (typescript-mode . prettier-typescript)
-    (typescript-ts-mode . prettier-typescript)
-    (web-mode . prettier)
-    (yaml-mode . prettier-yaml)
-    (yaml-ts-mode . prettier-yaml))
-  "Alist mapping major mode names to formatters to use in those modes.
-This determines what formatter to use in buffers without a
-setting for `apheleia-formatter'. The keys are major mode
-symbols (matched against `major-mode' with `derived-mode-p') or
-strings (matched against value of variable `buffer-file-name'
-with `string-match-p'), and the values are symbols with entries
-in `apheleia-formatters' (or equivalently, they are allowed
-values for `apheleia-formatter'). Values can be a list of such
-symnols causing each formatter in the list to be called one after
-the other (with the output of the previous formatter).
-Earlier entries in this variable take precedence over later ones.
-=======
 (defun apheleia--buffer-hash ()
   "Compute hash of current buffer."
   (if (fboundp 'buffer-hash)
@@ -211,7 +128,6 @@
   "Normal hook run after Apheleia formats a buffer successfully."
   :type 'hook
   :group 'apheleia)
->>>>>>> 8cccf12d
 
 (defcustom apheleia-inhibit-functions nil
   "List of functions that prevent Apheleia from turning on automatically.
