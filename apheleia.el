;;; apheleia.el --- Reformat buffer stably -*- lexical-binding: t -*-

;; Copyright (C) 2019-2022 Radian LLC and contributors

;; Author: Radian LLC <contact+apheleia@radian.codes>
;; Created: 7 Jul 2019
;; Homepage: https://github.com/raxod502/apheleia
;; Keywords: tools
;; Package-Requires: ((emacs "26"))
;; SPDX-License-Identifier: MIT
;; Version: 3.0

;;; Commentary:

;; Apheleia is an Emacs Lisp package which allows you to reformat a
;; buffer without moving point. This solves the usual problem of
;; running a tool like Prettier or Black on `before-save-hook', namely
;; that it resets point to the beginning of the buffer. Apheleia
;; maintains the position of point relative to its surrounding text
;; even if the buffer is modified by the reformatting.

;; Please see https://github.com/raxod502/apheleia for more information.

;;; Code:

(require 'cl-lib)
(require 'map)
(require 'subr-x)

(eval-when-compile
  (require 'rx))

(defgroup apheleia nil
  "Reformat buffer without moving point."
  :group 'external
  :link '(url-link :tag "GitHub" "https://github.com/raxod502/apheleia")
  :link '(emacs-commentary-link :tag "Commentary" "apheleia"))

(defcustom apheleia-hide-log-buffers nil
  "Non-nil means log buffers will be hidden.
Hidden buffers have names that begin with a space, and do not
appear in `switch-to-buffer' unless you type in a space
manually."
  :type 'boolean)

(defcustom apheleia-log-only-errors t
  "Non-nil means Apheleia will only log when an error occurs.
Otherwise, Apheleia will log every time a formatter is run, even
if it is successful."
  :type 'boolean)

(defcustom apheleia-formatter-exited-hook nil
  "Abnormal hook run after a formatter has finished running.
Must accept arbitrary keyword arguments. The following arguments
are defined at present:

`:formatter' - The symbol for the formatter that was run.

`:error' - Non-nil if the formatter failed, nil if it succeeded.

`:log' - The log buffer for that formatter, or nil if there is
none (e.g., because logging is not enabled).

This hook is run before `apheleia-after-format-hook', and may be
run multiple times if `apheleia-mode-alist' configures multiple
formatters to run in a chain, with one run per formatter."
  :type 'hook)

(defcustom apheleia-remote-algorithm 'cancel
  "How `apheleia' should process remote files/buffers.
Set to `cancel' to immediately fail whenever you try to format a remote
buffer.

Set to `remote' to make apheleia spawn the process and any other temporary
files on the same remote machine the buffer is on. Note due to restrictions
with `tramp' when this option is set `apheleia' will run any formatters
synchronously, meaning Emacs will block until formatting the buffer finishes.
For more information see:
https://www.mail-archive.com/tramp-devel@gnu.org/msg05623.html

Set to `local' to make `apheleia' run the formatter on the current machine
and then write the formatted output back to the remote machine. Note some
features of `apheleia' (such as `file' in `apheleia-formatters') is not
compatible with this option and formatters relying on them will crash."
  :type '(choice (const :tag "Run the formatter on the local machine" local)
                 (const :tag "Run the formatter on the remote machine" remote)
                 (const :tag "Disable formatting for remote buffers" cancel)))

(cl-defun apheleia--edit-distance-table (s1 s2)
  "Align strings S1 and S2 for minimum edit distance.
Return the dynamic programming table as has table which maps cons
of integers (I1 . I2) to the edit distance between the first I1
characters of S1 and the first I2 characters of S2."
  (let ((table (make-hash-table :test #'equal)))
    (dotimes (i1 (1+ (length s1)))
      (puthash (cons i1 0) i1 table))
    (dotimes (i2 (1+ (length s2)))
      (puthash (cons 0 i2) i2 table))
    (dotimes (i1 (length s1))
      ;; Iterate from 1 to length+1.
      (cl-incf i1)
      (dotimes (i2 (length s2))
        (cl-incf i2)
        (let ((ins (1+ (gethash (cons i1 (1- i2)) table)))
              (del (1+ (gethash (cons (1- i1) i2) table)))
              (sub (gethash (cons (1- i1) (1- i2)) table)))
          (unless (= (aref s1 (1- i1)) (aref s2 (1- i2)))
            (cl-incf sub))
          (puthash (cons i1 i2) (min ins del sub) table))))
    table))

(defun apheleia--align-point (s1 s2 p1)
  "Given strings S1 and S2 and index P1 in S1, return matching index P2 in S2.
If S1 and S2 are the same, then P1 and P2 will also be the same.
Otherwise, the text of S2 surrounding P2 is \"similar\" to the
text of S1 surrounding P1."
  (let* ((table (apheleia--edit-distance-table s1 s2))
         (i1 (length s1))
         (i2 (length s2)))
    (while (> i1 p1)
      (let ((ins (1+ (gethash (cons i1 (1- i2)) table)))
            (del (1+ (gethash (cons (1- i1) i2) table)))
            (sub (gethash (cons (1- i1) (1- i2)) table)))
        (unless (= (aref s1 (1- i1)) (aref s2 (1- i2)))
          (cl-incf sub))
        (let ((cost (min ins del sub)))
          (cond
           ((= cost ins)
            (cl-decf i2))
           ((= cost del)
            (cl-decf i1))
           ((= cost sub)
            (cl-decf i1)
            (cl-decf i2))))))
    i2))

(defun apheleia--map-rcs-patch (func)
  "Map over the RCS patch in the current buffer.
For each RCS patch command, FUNC is called with an alist that has
the following keys:

- `command': either `addition' or `deletion'
- `start': line number, an integer
- `lines': number of lines to be inserted or removed
- `text': the string to be inserted, only for `addition'

See <https://tools.ietf.org/doc/tcllib/html/rcs.html#section4>
for documentation on the RCS patch format."
  (save-excursion
    (goto-char (point-min))
    (while (not (= (point) (point-max)))
      (unless (looking-at "$\\|\\([ad]\\)\\([0-9]+\\) \\([0-9]+\\)")
        (error "Malformed RCS patch: %S" (point)))
      (forward-line)
      (when-let ((command (match-string 1)))
        (let ((start (string-to-number (match-string 2)))
              (lines (string-to-number (match-string 3))))
          (pcase command
            ("a"
             (let ((text-start (point)))
               (forward-line lines)
               (funcall
                func
                `((command . addition)
                  (start . ,start)
                  (lines . ,lines)
                  (text . ,(buffer-substring-no-properties
                            text-start (point)))))))
            ("d"
             (funcall
              func
              `((command . deletion)
                (start . ,start)
                (lines . ,lines))))))))))

(defcustom apheleia-max-alignment-size 400
  "Maximum size for diff regions that will have point aligned.
Apheleia uses a dynamic programming algorithm to determine where
point should be placed within a diff region, but this algorithm
has quadratic runtime so it will lock up Emacs if it is run on a
diff region that is too large. The value of this variable serves
as a limit on the input size to the algorithm; larger diff
regions will still be applied, but Apheleia won't try to move
point correctly."
  :type 'integer)

(defun apheleia--apply-rcs-patch (content-buffer patch-buffer)
  "Apply RCS patch.
CONTENT-BUFFER contains the text to be patched, and PATCH-BUFFER
contains the patch."
  (let ((commands nil)
        (point-list nil)
        (window-line-list nil))
    (with-current-buffer content-buffer
      (push (cons nil (point)) point-list)
      (dolist (w (get-buffer-window-list nil nil t))
        (push (cons w (window-point w)) point-list)
        (push (cons w (count-lines (window-start w) (point)))
              window-line-list)))
    (with-current-buffer patch-buffer
      (apheleia--map-rcs-patch
       (lambda (command)
         (with-current-buffer content-buffer
           ;; Could be optimized significantly by moving only as many
           ;; lines as needed, rather than returning to the beginning
           ;; of the buffer first.
           (save-excursion
             (goto-char (point-min))
             (forward-line (1- (alist-get 'start command)))
             ;; Account for the off-by-one error in the RCS patch spec
             ;; (namely, text is added *after* the line mentioned in
             ;; the patch).
             (when (eq (alist-get 'command command) 'addition)
               (forward-line))
             (push `(marker . ,(point-marker)) command)
             (push command commands)
             ;; If we delete a region just before inserting new text
             ;; at the same place, then it is a replacement. In this
             ;; case, check if the replaced region includes the window
             ;; point for any window currently displaying the content
             ;; buffer. If so, figure out where that window point
             ;; should be moved to, and record the information in an
             ;; additional command.
             ;;
             ;; See <https://www.gnu.org/software/emacs/manual/html_node/elisp/Window-Point.html>.
             ;;
             ;; Note that the commands get pushed in reverse order
             ;; because of how linked lists work.
             (let ((deletion (nth 1 commands))
                   (addition (nth 0 commands)))
               (when (and (eq (alist-get 'command deletion) 'deletion)
                          (eq (alist-get 'command addition) 'addition)
                          ;; Again with the weird off-by-one
                          ;; computations. For example, if you replace
                          ;; lines 68 through 71 inclusive, then the
                          ;; deletion is for line 68 and the addition
                          ;; is for line 70. Blame RCS.
                          (= (+ (alist-get 'start deletion)
                                (alist-get 'lines deletion)
                                -1)
                             (alist-get 'start addition)))
                 (let ((text-start (alist-get 'marker deletion)))
                   (forward-line (alist-get 'lines deletion))
                   (let ((text-end (point)))
                     (dolist (entry point-list)
                       ;; Check if the (window) point is within the
                       ;; replaced region.
                       (cl-destructuring-bind (w . p) entry
                         (when (and (< text-start p)
                                    (< p text-end))
                           (let* ((old-text (buffer-substring-no-properties
                                             text-start text-end))
                                  (new-text (alist-get 'text addition))
                                  (old-relative-point (- p text-start))
                                  (new-relative-point
                                   (if (> (max (length old-text)
                                               (length new-text))
                                          apheleia-max-alignment-size)
                                       old-relative-point
                                     (apheleia--align-point
                                      old-text new-text old-relative-point))))
                             (goto-char text-start)
                             (push `((marker . ,(point-marker))
                                     (command . set-point)
                                     (window . ,w)
                                     (relative-point . ,new-relative-point))
                                   commands))))))))))))))
    (with-current-buffer content-buffer
      (let ((move-to nil))
        (save-excursion
          (dolist (command (nreverse commands))
            (goto-char (alist-get 'marker command))
            (pcase (alist-get 'command command)
              (`addition
               (insert (alist-get 'text command)))
              (`deletion
               (let ((text-start (point)))
                 (forward-line (alist-get 'lines command))
                 (delete-region text-start (point))))
              (`set-point
               (let ((new-point
                      (+ (point) (alist-get 'relative-point command))))
                 (if-let ((w (alist-get 'window command)))
                     (set-window-point w new-point)
                   (setq move-to new-point)))))))
        (when move-to
          (goto-char move-to))))
    ;; Restore the scroll position of each window displaying the
    ;; buffer.
    (dolist (entry window-line-list)
      (cl-destructuring-bind (w . old-window-line) entry
        (let ((new-window-line
               (count-lines (window-start w) (point))))
          (with-selected-window w
            ;; Sometimes if the text is less than a buffer long, and
            ;; we do a deletion, it might not be possible to keep the
            ;; vertical position of point the same by scrolling.
            ;; That's okay. We just go as far as we can.
            (ignore-errors
              (scroll-down (- old-window-line new-window-line)))))))))

(defvar-local apheleia--current-process nil
  "Current process that Apheleia is running, or nil.
Keeping track of this helps avoid running more than one process
at once.")

(defvar apheleia--last-error-marker nil
  "Marker for the last error message for any formatter.
This points into a log buffer.")

(cl-defun apheleia--make-process
    (&key name stdin stdout stderr command
          remote noquery connection-type callback)
  "Helper to run a formatter process asynchronously.
This starts a formatter process using COMMAND and then connects STDIN,
STDOUT and STDERR buffers to the processes different streams. Once the
process is finished CALLBACK will be invoked with the exit-code of the
formatter process. REMOTE if supplied will be passed as the FILE-HANDLER
argument to `make-process'.

See `make-process' for a description of the NAME and NOQUERY arguments."
  (let ((proc
         (make-process
          :name name
          :buffer stdout
          :stderr stderr
          :command command
          :file-handler remote
          :noquery noquery
          :connection-type connection-type
          :sentinel
          (lambda (proc _event)
            (unless (process-live-p proc)
              (funcall callback (process-exit-status proc)))))))
    (set-process-sentinel (get-buffer-process stderr) #'ignore)
    (when stdin
      (set-process-coding-system
       proc
       nil
       (buffer-local-value 'buffer-file-coding-system stdin))
      (process-send-string
       proc
       (with-current-buffer stdin
         (buffer-string))))
    (process-send-eof proc)
    proc))

(cl-defun apheleia--call-process
    (&key name stdin stdout stderr command
          remote noquery connection-type callback)
  "Helper to synchronously run a formatter process.
This function essentially runs COMMAND synchronously passing STDIN
as standard input and saving output to the STDOUT and STDERR buffers.
Once the process is finished CALLBACK will be invoked with the exit
code (see `process-exit-status') of the process.

This function accepts all the same arguments as `apheleia--make-process'
for simplicity, however some may not be used. This includes: NAME,
NO-QUERY, and CONNECTION-TYPE."
  (ignore name noquery connection-type)
  (let* ((run-on-remote (and (eq apheleia-remote-algorithm 'remote)
                             remote))
         (stderr-file (apheleia--make-temp-file run-on-remote "apheleia"))
         (args
          (append
           (list
            ;; argv[0]
            (car command)
            ;; If stdin we don't delete the STDIN buffer text with
            ;; `call-process-region'. Otherwise we send no INFILE
            ;; argument to `call-process'.
            (not stdin)
            ;; stdout buffer and stderr file. `call-process' cannot
            ;; capture stderr into a separate buffer, the best we can
            ;; do is save and read from a file.
            `(,stdout ,stderr-file)
            ;; Do not re/display stdout as output is recieved.
            nil)
           ;; argv[1:]
           (cdr command))))
    (unwind-protect
        (let ((exit-status
               (cl-letf* ((message (symbol-function #'message))
                          ((symbol-function #'message)
                           (lambda (format-string &rest args)
                             (unless (string-prefix-p "Renaming" (car args))
                               (apply message format-string args)))))
                 (cond
                  ((and run-on-remote stdin)
                   ;; There's no call-process variant for this, we'll have to
                   ;; copy STDIN to a remote temporary file, create a subshell
                   ;; on the remote that runs the formatter and passes the temp
                   ;; file as stdin and then deletes it.
                   (let* ((remote-stdin
                           (apheleia--make-temp-file
                            run-on-remote "apheleia-stdin"))
                          ;; WARN: This assumes a POSIX compatible shell.
                          (shell
                           (or (bound-and-true-p tramp-default-remote-shell)
                               "sh"))
                          (shell-command
                           (concat
                            (mapconcat #'shell-quote-argument command " ")
                            " < "
                            (shell-quote-argument
                             (apheleia--strip-remote remote-stdin)))))
                     (unwind-protect
                         (progn
                           (with-current-buffer stdin
                             (apheleia--write-region-silently
                              nil nil remote-stdin))

                           (process-file
                            shell nil (nth 2 args) nil "-c" shell-command))
                       (delete-file remote-stdin))))
                  (stdin
                   (with-current-buffer stdin
                     (apply #'call-process-region
                            (point-min) (point-max) args)))
                  (run-on-remote
                   (apply #'process-file args))
                  (t
                   (apply #'call-process args))))))
          ;; Save stderr from STDERR-FILE back into the STDERR buffer.
          (with-current-buffer stderr
            (insert-file-contents stderr-file))
          (funcall callback exit-status)
          ;; We return nil because there's no live process that can be
          ;; returned.
          nil)
      (delete-file stderr-file))))

(cl-defun apheleia--execute-formatter-process
    (&key command stdin remote callback ensure exit-status formatter)
  "Wrapper for `make-process' that behaves a bit more nicely.
COMMAND is as in `make-process'. STDIN, if given, is a buffer
whose contents are fed to the process on stdin. CALLBACK is
invoked with one argument, the buffer containing the text from
stdout, when the process terminates (if it succeeds). ENSURE is a
callback that's invoked whether the process exited sucessfully or
not. EXIT-STATUS is a function which is called with the exit
status of the command; it should return non-nil to indicate that
the command succeeded. If EXIT-STATUS is omitted, then the
command succeeds provided that its exit status is 0. FORMATTER is
the symbol of the formatter that is being run, for diagnostic
purposes. FORMATTER is nil if the command being run does not
correspond to a formatter. REMOTE if non-nil will use the
formatter buffers file-handler, allowing the process to be
spawned on remote machines."
  (when (process-live-p apheleia--current-process)
    (message "Interrupting %s" apheleia--current-process)
    (interrupt-process apheleia--current-process)
    (accept-process-output apheleia--current-process 0.1 nil 'just-this-one)
    (when (process-live-p apheleia--current-process)
      (kill-process apheleia--current-process)))
  (let* ((name (file-name-nondirectory (car command)))
         (stdout (generate-new-buffer
                  (format " *apheleia-%s-stdout*" name)))
         (stderr (generate-new-buffer
                  (format " *apheleia-%s-stderr*" name)))
         (log-name (format "%s*apheleia-%s-log*"
                           (if apheleia-hide-log-buffers
                               " "
                             "")
                           name)))
    (condition-case-unless-debug e
        (progn
          (setq apheleia--current-process
                (funcall
                 (if remote #'apheleia--call-process #'apheleia--make-process)
                 :name (format "apheleia-%s" name)
                 :stdin stdin
                 :stdout stdout
                 :stderr stderr
                 :command command
                 :remote remote
                 :connection-type 'pipe
                 :noquery t
                 :callback
                 (lambda (proc-exit-status)
                   (let ((exit-ok (funcall
                                   (or exit-status #'zerop)
                                   proc-exit-status)))
                     ;; Append standard-error from current formatter
                     ;; to log buffer when
                     ;; `apheleia-log-only-errors' is nil or the
                     ;; formatter failed. Every process output is
                     ;; delimited by a line-feed character.
                     (unless (and exit-ok apheleia-log-only-errors)
                       (with-current-buffer (get-buffer-create log-name)
                         (special-mode)
                         (save-restriction
                           (widen)
                           (let ((inhibit-read-only t)
                                 (orig-point (point))
                                 (keep-at-end (eobp))
                                 (stderr-string
                                  (with-current-buffer stderr
                                    (string-trim (buffer-string)))))
                             (goto-char (point-max))
                             (skip-chars-backward "\n")
                             (delete-region (point) (point-max))
                             (unless (bobp)
                               (insert
                                "\n\n\C-l\n"))
                             (unless exit-ok
                               (unless apheleia--last-error-marker
                                 (setq apheleia--last-error-marker
                                       (make-marker))
                                 (move-marker
                                  apheleia--last-error-marker (point))))
                             (insert
                              (current-time-string)
                              " :: "
                              (buffer-local-value 'default-directory stdout)
                              "\n$ "
                              (mapconcat #'shell-quote-argument command " ")
                              "\n\n"
                              (if (string-empty-p stderr-string)
                                  "(no output on stderr)"
                                stderr-string)
                              "\n\n"
                              "Command "
                              (if exit-ok "succeeded" "failed")
                              " with exit code "
                              (number-to-string proc-exit-status)
                              ".\n")
                             ;; Known issue: this does not actually
                             ;; work; point is left at the end of
                             ;; the previous command output, instead
                             ;; of being moved to the end of the
                             ;; buffer for some reason.
                             (goto-char
                              (if keep-at-end
                                  (point-max)
                                (min
                                 (point-max)
                                 orig-point)))
                             (goto-char (point-max))))))
                     (when formatter
                       (run-hook-with-args
                        'apheleia-formatter-exited-hook
                        :formatter formatter
                        :error (not exit-ok)
                        :log (get-buffer log-name)))
                     (unwind-protect
                         (if exit-ok
                             (when callback
                               (funcall callback stdout))
                           (message
                            (concat
                             "Failed to run %s: exit status %s "
                             "(see %s %s)")
                            (car command)
                            proc-exit-status
                            (if (string-prefix-p " " log-name)
                                "hidden buffer"
                              "buffer")
                            (string-trim log-name)))
                       (when ensure
                         (funcall ensure))
                       (ignore-errors
                         (kill-buffer stdout))
                       (ignore-errors
                         (kill-buffer stderr))))))))
      (error
       (ignore-errors
         (kill-buffer stdout))
       (ignore-errors
         (kill-buffer stderr))
       (message "Failed to run %s: %s" name (error-message-string e))))))

(defun apheleia-goto-error ()
  "Go to the most recently reported formatter error message."
  (interactive)
  (unless apheleia--last-error-marker
    (user-error "No error has happened yet"))
  (pop-to-buffer (marker-buffer apheleia--last-error-marker))
  (goto-char apheleia--last-error-marker))

(defun apheleia--write-region-silently
    (start end filename &optional
           append visit lockname mustbenew write-region)
  "Like `write-region', but silent.
START, END, FILENAME, APPEND, VISIT, LOCKNAME, and MUSTBENEW are
as in `write-region'. WRITE-REGION is used instead of the actual
`write-region' function, if provided."
  (funcall (or write-region #'write-region)
           start end filename append 0 lockname mustbenew)
  (when (or (eq visit t) (stringp visit))
    (setq buffer-file-name (if (eq visit t)
                               filename
                             visit))
    (set-visited-file-modtime)
    (set-buffer-modified-p nil)))

(defun apheleia--save-buffer-silently ()
  "Save the current buffer to its backing file, silently."
  (cl-letf* ((write-region (symbol-function #'write-region))
             ((symbol-function #'write-region)
              (lambda (start end filename &optional
                             append visit lockname mustbenew)
                (apheleia--write-region-silently
                 start end filename append visit
                 lockname mustbenew write-region)))
             (message (symbol-function #'message))
             ((symbol-function #'message)
              (lambda (format &rest args)
                (unless (equal format "Saving file %s...")
                  (apply message format args))))
             ;; Avoid triggering `after-set-visited-file-name-hook',
             ;; which can have various undesired effects in particular
             ;; major modes. Unfortunately, `write-file' triggers this
             ;; hook unconditionally even if the filename was not
             ;; changed, hence this hack :/
             (run-hooks (symbol-function #'run-hooks))
             ((symbol-function #'run-hooks)
              (lambda (&rest args)
                (unless (equal args '(after-set-visited-file-name-hook))
                  (apply run-hooks args)))))
    (save-buffer)))

(defun apheleia--strip-remote (file-name)
  "Return FILE-NAME with any TRAMP prefix removed.
If FILE-NAME is not remote, return it unchanged."
  (if-let ((remote (file-remote-p file-name)))
      (substring file-name (length remote))
    file-name))

(defun apheleia--make-temp-file (remote prefix &optional dir-flag suffix)
  "Create a temporary file optionally on a remote machine.
This function calls `make-temp-file' or `make-nearby-temp-file' depending on
the value of REMOTE.

See `make-temp-file' for a description of PREFIX, DIR-FLAG, and SUFFIX."
  (funcall
   (if remote
       #'make-nearby-temp-file
     #'make-temp-file)
   prefix dir-flag suffix))

(defun apheleia--create-rcs-patch (old-buffer new-buffer remote callback)
  "Generate RCS patch from text in OLD-BUFFER to text in NEW-BUFFER.
Once finished, invoke CALLBACK with a buffer containing the patch
as its sole argument.

See `apheleia--run-formatters' for a description of REMOTE."
  ;; Make sure at least one of the two buffers is saved to a file. The
  ;; other one we can feed on stdin.
  (let ((old-fname
         (with-current-buffer old-buffer
           (and (not (buffer-modified-p)) buffer-file-name)))
        (new-fname
         (with-current-buffer new-buffer
           (and (not (buffer-modified-p)) buffer-file-name)))
        ;; Place any temporary files we must delete in here.
        (clear-files nil)
        (run-on-remote (and (eq apheleia-remote-algorithm 'remote)
                            remote)))
    (cl-labels ((;; Weird indentation because of differences in Emacs
                 ;; indentation algorithm between 27 and 28
                 apheleia--make-temp-file-for-rcs-patch
                 (buffer &optional fname)
                 ;; Ensure there's a file with the contents of `buffer' on the
                 ;; target machine. `fname', if given, refers to an existing
                 ;; file that may not exist on the target machine and needs
                 ;; to be copied over.
                 (let ((fname-remote (and fname (file-remote-p fname))))
                   (when (or (not fname)
                             (not (equal run-on-remote fname-remote)))
                     (setq fname
                           (apheleia--make-temp-file run-on-remote "apheleia"))
                     (push fname clear-files)
                     (with-current-buffer buffer
                       (apheleia--write-region-silently
                        (point-min) (point-max) fname)))
                   (apheleia--strip-remote fname))))
      ;; Ensure file is on target right machine, or create a copy of it.
      (when old-fname
        (setq old-fname
              (apheleia--make-temp-file-for-rcs-patch old-buffer old-fname)))
      (when new-fname
        (setq new-fname
              (apheleia--make-temp-file-for-rcs-patch new-buffer new-fname)))
      ;; When neither files have an open file-handle, create one.
      (unless (or old-fname new-fname)
        (setq new-fname (apheleia--make-temp-file-for-rcs-patch new-buffer))))

    (apheleia--execute-formatter-process
     :command `("diff" "--rcs" "--strip-trailing-cr" "--"
                ,(or old-fname "-")
                ,(or new-fname "-"))
     :stdin (if new-fname old-buffer new-buffer)
     :callback callback
     :remote remote
     :ensure
     (lambda ()
       (dolist (file clear-files)
         (ignore-errors
           (delete-file file))))
     :exit-status (lambda (status)
                    ;; Exit status is 0 if no changes, 1 if some
                    ;; changes, and 2 if error.
                    (memq status '(0 1))))))

(defun apheleia--safe-buffer-name ()
  "Return `buffer-name' without special file-system characters."
  ;; See https://stackoverflow.com/q/1976007 for a list of supported
  ;; characters on all systems.
  (replace-regexp-in-string
   (rx (or "/" "<" ">" ":" "\"" "\\" "|" "?" "*"))
   ""
   (buffer-name)))

(defun apheleia--format-command (command remote &optional stdin-buffer)
  "Format COMMAND into a shell command and list of file paths.
Returns a list with the car being the optional input file-name, the
cadr being the optional output file-name, the caddr is the buffer to
send as stdin to the formatter (when the input-fname is not used),
and the cdddr being the cmd to run.

STDIN-BUFFER is the optional buffer to use when creating a temporary
file for the formatters standard input. REMOTE asserts whether the
buffer being formatted is on a remote machine or the local machine.
See `apheleia--run-formatters' for more details on the usage of REMOTE.

If COMMAND uses the symbol `file' and the current buffer is modified
from what is written to disk, then return nil meaning meaning no
cmd is to be run."
  (cl-block nil
    (let* ((input-fname nil)
           (output-fname nil)
           ;; Either we're running remotely and the buffer is
           ;; remote, or we're not running remotely and the
           ;; buffer isn't remote.
           (run-on-remote
            (and (eq apheleia-remote-algorithm 'remote)
                 remote))
           ;; Whether the machine the process will run on matches
           ;; the machine the buffer/file is currently on. Either
           ;; we're running remotely and the buffer is remote or
           ;; we're not running remotely and the buffer is not
           ;; remote.
           (remote-match (equal run-on-remote remote))
           (stdin (or stdin-buffer (current-buffer)))
           (npx nil))
      ;; TODO: Support arbitrary package managers, not just NPM.
      (when (memq 'npx command)
        (setq npx t)
        (setq command (remq 'npx command)))
      (unless (stringp (car command))
        (error "Command cannot start with %S" (car command)))
      (when (and npx remote-match)
        (when-let ((project-dir
                    (locate-dominating-file
                     default-directory "node_modules")))
          (let ((binary
                 (expand-file-name
                  (car command)
                  (expand-file-name
                   ".bin"
                   (expand-file-name
                    "node_modules"
                    project-dir)))))
            (when (file-executable-p binary)
              (setcar command binary)))))
      (when (or (memq 'file command) (memq 'filepath command))
        ;; Fail when using file but not as the first formatter in this
        ;; sequence. (But filepath is okay, since it indicates content
        ;; is not actually being read from the named file.)
        (when (memq 'file command)
          (when stdin-buffer
            (error "Cannot run formatter using `file' in a sequence unless \
it's first in the sequence"))
          (unless remote-match
            (error "Formatter uses `file' but process will run on different \
machine from the machine file is available on"))
	  (setq stdin nil)
          ;; If `buffer-file-name' is nil then there is no backing
          ;; file, so `buffer-modified-p' should be ignored (it always
          ;; returns non-nil).
          (when (and (buffer-modified-p) buffer-file-name)
            (cl-return)))
        ;; We always strip out the remote-path prefix for file/filepath.
        (let ((file-name (apheleia--strip-remote
                          (or buffer-file-name
                              (concat default-directory
                                      (apheleia--safe-buffer-name))))))
          (setq command (mapcar (lambda (arg)
                                  (if (memq arg '(file filepath))
                                      file-name
                                    arg))
                                command))))
      (when (or (memq 'input command) (memq 'inplace command))
        (setq input-fname (apheleia--make-temp-file
                           run-on-remote "apheleia" nil
                           (when-let ((file-name
                                       (or buffer-file-name
                                           (apheleia--safe-buffer-name))))
                             (file-name-extension file-name 'period))))
        (with-current-buffer stdin
          (apheleia--write-region-silently nil nil input-fname))
        (let ((input-fname (apheleia--strip-remote input-fname)))
          (setq command (mapcar (lambda (arg)
                                  (if (memq arg '(input inplace))
                                      input-fname
                                    arg))
                                command)))
        (when (memq 'inplace command)
          (setq output-fname input-fname)))
      (when (memq 'output command)
        (setq output-fname (apheleia--make-temp-file run-on-remote "apheleia"))
        (let ((output-fname (apheleia--strip-remote output-fname)))
          (setq command (mapcar (lambda (arg)
                                  (if (eq arg 'output)
                                      output-fname
                                    arg))
                                command))))
      ;; Evaluate each element of arg that isn't a string and replace
      ;; it with the evaluated value. The result of an evaluation should
      ;; be a string or a list of strings. If the former its replaced as
      ;; is. If the latter the contents of the list is substituted in
      ;; place.
      (setq command
            (cl-loop
             for arg in command
             with val = nil
             do (setq val (if (stringp arg)
                              arg
                            (eval arg)))
             if val
             if (and (consp val)
                     (cl-every #'stringp val))
             append val
             else if (stringp val)
             collect val
             else do (error "Result of command evaluation must be a string \
or list of strings: %S" arg)))
      `(,input-fname ,output-fname ,stdin ,@command))))

(defun apheleia--run-formatter-process
    (command buffer remote callback stdin formatter)
  "Run a formatter using a shell command.
COMMAND should be a list of string or symbols for the formatter that
will format the current buffer. See `apheleia--run-formatters' for a
description of COMMAND, BUFFER, CALLBACK, REMOTE, and STDIN. FORMATTER
is the symbol of the current formatter being run, for diagnostic
purposes."
  ;; NOTE: We switch to the original buffer both to format the command
  ;; correctly and also to ensure any buffer local variables correctly
  ;; resolve for the whole formatting process (for example
  ;; `apheleia--current-process').
  (with-current-buffer buffer
    (when-let ((ret (apheleia--format-command command remote stdin))
               (exec-path
                (append `(,(expand-file-name
                            "scripts/formatters"
                            (file-name-directory
                             (file-truename
                              ;; Borrowed with love from Magit
                              (let ((load-suffixes '(".el")))
                                (locate-library "apheleia"))))))
                        exec-path)))
      (cl-destructuring-bind (input-fname output-fname stdin &rest command) ret
        (apheleia--execute-formatter-process
         :command command
         :stdin (unless input-fname
                  stdin)
         :callback
         (lambda (stdout)
           (when output-fname
             ;; Load output-fname contents into the stdout buffer.
             (erase-buffer)
             (insert-file-contents-literally output-fname))

           (funcall callback stdout))
         :ensure
         (lambda ()
           (ignore-errors
             (when input-fname
               (delete-file input-fname))
             (when output-fname
               (delete-file output-fname))))
         :remote remote
         :formatter formatter)))))

(defun apheleia--run-formatter-function
    (func buffer remote callback stdin formatter)
  "Run a formatter using a Lisp function FUNC.
See `apheleia--run-formatters' for a description of BUFFER, REMOTE,
CALLBACK and STDIN. FORMATTER is the symbol of the current formatter
being run, for diagnostic purposes."
  (let* ((formatter-name (if (symbolp func) (symbol-name func) "lambda"))
         (scratch (generate-new-buffer
                   (format " *apheleia-%s-scratch*" formatter-name))))
    (with-current-buffer scratch
      ;; We expect FUNC to modify scratch in place so we can't simply pass
      ;; STDIN to it. When STDIN isn't nil, it's the output of a previous
      ;; formatter and we want to keep it alive so we can debug any issues
      ;; with it.
      (insert-buffer-substring (or stdin buffer))
      (funcall func
               ;; Original buffer being formatted.
               :buffer buffer
               ;; Buffer the formatter should modify.
               :scratch scratch
               ;; Name of the current formatter symbol.
               :formatter formatter
               ;; Callback after succesfully formatting.
               :callback
               (lambda ()
                 (unwind-protect
                     (funcall callback scratch)
                   (kill-buffer scratch)))
               ;; The remote part of the buffers file-name or directory.
               :remote remote
               ;; Whether the formatter should be run async or not.
               :async (not remote)
               ;; Callback when formatting scratch has failed.
               :callback
               (apply-partially #'kill-buffer scratch)))))

(defcustom apheleia-formatters
  '((bean-format . ("bean-format"))
    (black . ("black" "-"))
    (brittany . ("brittany"))
    (clang-format . ("clang-format"))
    (dart-format . ("dart" "format"))
    (elm-format . ("elm-format" "--yes" "--stdin"))
    (fish-indent . ("fish_indent"))
    (gofmt . ("gofmt"))
    (google-java-format . ("google-java-format" "-"))
    (isort . ("isort" "-"))
    (lisp-indent . apheleia-indent-lisp-buffer)
    (ktlint . ("ktlint" "--stdin" "-F"))
    (latexindent . ("latexindent" "--logfile=/dev/null"))
    (mix-format . ("mix" "format" "-"))
    (nixfmt . ("nixfmt"))
    (ocamlformat . ("ocamlformat" "-" "--name" filepath
                    "--enable-outside-detected-project"))
    (phpcs . ("apheleia-phpcs"))
    (prettier . (npx "prettier" "--stdin-filepath" filepath))
    (prettier-css
     . (npx "prettier" "--stdin-filepath" filepath "--parser=css"))
    (prettier-html
     . (npx "prettier" "--stdin-filepath" filepath "--parser=html"))
    (prettier-graphql
     . (npx "prettier" "--stdin-filepath" filepath "--parser=graphql"))
    (prettier-javascript
     . (npx "prettier" "--stdin-filepath" filepath "--parser=babel-flow"))
    (prettier-json
     . (npx "prettier" "--stdin-filepath" filepath "--parser=json"))
    (prettier-markdown
     . (npx "prettier" "--stdin-filepath" filepath "--parser=markdown"))
    (prettier-ruby
     . (npx "prettier" "--stdin-filepath" filepath "--parser=ruby"))
    (prettier-scss
     . (npx "prettier" "--stdin-filepath" filepath "--parser=scss"))
    (prettier-typescript
     . (npx "prettier" "--stdin-filepath" filepath "--parser=typescript"))
    (prettier-yaml
     . (npx "prettier" "--stdin-filepath" filepath "--parser=yaml"))
    (shfmt . ("shfmt" "-i" "4"))
    (stylua . ("stylua" "-"))
    (rustfmt . ("rustfmt" "--quiet" "--emit" "stdout"))
    (terraform . ("terraform" "fmt" "-")))
  "Alist of code formatting commands.
The keys may be any symbols you want, and the values are shell
commands, lists of strings and symbols, or a function symbol.

If the value is a function, the function will be called with
keyword arguments (see the implementation of
`apheleia--run-formatter-function' to see which). It should use
`cl-defun' with `&allow-other-keys' for forward compatibility.

Otherwise in Lisp code, the format of commands is similar to what
you pass to `make-process', except as follows.

Normally, the contents of the current buffer are passed to the
command on stdin, and the output is read from stdout. However, if
you use the symbol `file' as one of the elements of commands,
then the filename of the current buffer is substituted for
it. (Use `filepath' instead of `file' if you need the filename of
the current buffer, but you still want its contents to be passed
on stdin.)

If you instead use the symbol `input' as one of the elements of
commands, then the contents of the current buffer are written to
a temporary file and its name is substituted for `input'. Also,
if you use the symbol `output' as one of the elements of
commands, then it is substituted with the name of a temporary
file. In that case, it is expected that the command writes to
that file, and the file is then read into an Emacs buffer.

If you use the symbol `inplace' as one of the elements of the
list, then the contents of the current buffer are written to a
temporary file and its name is substituted for `inplace'.
However, unlike `input', it is expected that the formatter write
the formatted file back to the same file in place. In other
words, `inplace' is like `input' and `output' together.

If you use the symbol `npx' as one of the elements of commands,
then the first string element of the command list is resolved
inside node_modules/.bin if such a directory exists anywhere
above the current `default-directory'.

The \"scripts/formatters\" subdirectory of the Apheleia source
repository is automatically prepended to $PATH (variable
`exec-path', to be specific) when invoking external formatters.
This is intended for internal use. If you would like to define
your own script, you can simply place it on your normal $PATH
rather than using this system."
  :type '(alist
          :key-type symbol
          :value-type
          (choice
           (repeat
            (choice
             (string :tag "Argument")
             (const :tag "Look for command in node_modules/.bin" npx)
             (const :tag "Name of file being formatted" filepath)
             (const :tag "Name of real file used for input" file)
             (const :tag "Name of temporary file used for input" input)
             (const :tag "Name of temporary file used for output" output)))
           (function :tag "Formatter function"))))

(cl-defun apheleia-indent-lisp-buffer
    (&key buffer scratch callback &allow-other-keys)
  "Format a Lisp BUFFER.
Use SCRATCH as a temporary buffer and CALLBACK to apply the
transformation.

For more implementation detail, see
`apheleia--run-formatter-function'."
  (with-current-buffer scratch
    (setq-local indent-line-function
                (buffer-local-value 'indent-line-function buffer))
    (setq-local lisp-indent-function
                (buffer-local-value 'lisp-indent-function buffer))
    (funcall (with-current-buffer buffer major-mode))
    (goto-char (point-min))
    (let ((inhibit-message t)
          (message-log-max nil))
      (indent-region (point-min) (point-max)))
    (funcall callback)))

(defun apheleia--run-formatters
    (formatters buffer remote callback &optional stdin)
  "Run one or more code formatters on the current buffer.
FORMATTERS is a list of symbols that appear as keys in
`apheleia-formatters'. BUFFER is the `current-buffer' when this
function was first called. Once all the formatters in COMMANDS
finish succesfully then invoke CALLBACK with one argument, a
buffer containing the output of all the formatters. REMOTE asserts
whether the buffer being formatted is on a remote machine or the
current machine. It should be the output of `file-remote-p' on the
current variable `buffer-file-name'. REMOTE is the remote part of the
original buffers file-name or directory'. It's used alongside
`apheleia-remote-algorithm' to determine where the formatter process
and any temporary files it may need should be placed.

STDIN is a buffer containing the standard input for the first
formatter in COMMANDS. This should not be supplied by the caller
and instead is supplied by this command when invoked recursively.
The stdout of the previous formatter becomes the stdin of the
next formatter."
  (let ((command (alist-get (car formatters) apheleia-formatters)))
    (funcall
     (cond
      ((consp command)
       #'apheleia--run-formatter-process)
      ((or (functionp command)
           (symbolp command))
       #'apheleia--run-formatter-function)
      (t
       (error "Formatter must be a shell command or a Lisp \
function: %s" command)))
     command
     buffer
     remote
     (lambda (stdout)
       (unless (string-empty-p (with-current-buffer stdout (buffer-string)))
         (if (cdr formatters)
             ;; Forward current stdout to remaining formatters, passing along
             ;; the current callback and using the current formatters output
             ;; as stdin.
             (apheleia--run-formatters
              (cdr formatters) buffer remote callback stdout)
           (funcall callback stdout))))
     stdin
     (car formatters))))

(defcustom apheleia-mode-alist
  '(;; php-mode has to come before cc-mode
    (php-mode . phpcs)
    ;; rest are alphabetical
    (beancount-mode . bean-format)
    (cc-mode . clang-format)
    (c-mode . clang-format)
    (c++-mode . clang-format)
    (caml-mode . ocamlformat)
<<<<<<< HEAD
    (css-mode . prettier-css)
=======
    (common-lisp-mode . lisp-indent)
    (css-mode . prettier)
>>>>>>> 8ff45766
    (dart-mode . dart-format)
    (emacs-lisp-mode . lisp-indent)
    (elixir-mode . mix-format)
    (elm-mode . elm-format)
    (fish-mode . fish-indent)
    (go-mode . gofmt)
    (graphql-mode . prettier-graphql)
    (haskell-mode . brittany)
    (html-mode . prettier-html)
    (java-mode . google-java-format)
    (js3-mode . prettier-javascript)
    (js-mode . prettier-javascript)
    (json-mode . prettier-json)
    (kotlin-mode . ktlint)
    (latex-mode . latexindent)
    (LaTeX-mode . latexindent)
    (lua-mode . stylua)
    (lisp-mode . lisp-indent)
    (nix-mode . nixfmt)
    (python-mode . black)
    (ruby-mode . prettier-ruby)
    (rustic-mode . rustfmt)
    (rust-mode . rustfmt)
    (scss-mode . prettier-scss)
    (sh-mode . shfmt)
    (terraform-mode . terraform)
    (TeX-latex-mode . latexindent)
    (TeX-mode . latexindent)
    (tuareg-mode . ocamlformat)
    (typescript-mode . prettier-typescript)
    (web-mode . prettier)
    (yaml-mode . prettier-yaml))
  "Alist mapping major mode names to formatters to use in those modes.
This determines what formatter to use in buffers without a
setting for `apheleia-formatter'. The keys are major mode
symbols (matched against `major-mode' with `derived-mode-p') or
strings (matched against value of variable `buffer-file-name'
with `string-match-p'), and the values are symbols with entries
in `apheleia-formatters' (or equivalently, they are allowed
values for `apheleia-formatter'). Values can be a list of such
symnols causing each formatter in the list to be called one after
the other (with the output of the previous formatter).
Earlier entries in this variable take precedence over later ones.

Be careful when writing regexps to include \"\\'\" and to escape
\"\\.\" in order to properly match a file extension. For example,
to match \".jsx\" files you might use \"\\.jsx\\'\".

If a given mode derives from another mode (e.g. `php-mode' and
`cc-mode'), then ensure that the deriving mode comes before the mode
to derive from, as the list is interpreted sequentially."
  :type '(alist
          :key-type
          (choice (symbol :tag "Major mode")
                  (string :tag "Buffer name regexp"))
          :value-type
          (choice (symbol :tag "Formatter")
                  (repeat
                   (symbol :tag "Formatter")))))

(defvar-local apheleia-formatter nil
  "Name of formatter to use in current buffer, a symbol or nil.
If non-nil, then `apheleia-formatters' should have a matching
entry. This overrides `apheleia-mode-alist'.")
(put 'apheleia-formatter 'safe-local-variable 'symbolp)

(defun apheleia--ensure-list (arg)
  "Ensure ARG is a list of length at least 1.
When ARG is not a list its turned into a list."
  (if (listp arg)
      arg
    (list arg)))

(defun apheleia--get-formatters (&optional interactive)
  "Return the list of formatters to use for the current buffer.
This is a list of symbols that may appear as cars in
`apheleia-formatters', or nil if no formatter is configured for
the current buffer.

Consult the values of `apheleia-mode-alist' and
`apheleia-formatter' to determine which formatter is configured.

If INTERACTIVE is non-nil, then prompt the user for which
formatter to run if none is configured, instead of returning nil.
If INTERACTIVE is the special symbol `prompt', then prompt
even if a formatter is configured."
  (or (and (not (eq interactive 'prompt))
           (apheleia--ensure-list
            (or apheleia-formatter
                (cl-dolist (entry apheleia-mode-alist)
                  (when (or (and (symbolp (car entry))
                                 (derived-mode-p (car entry)))
                            (and (stringp (car entry))
                                 buffer-file-name
                                 (string-match-p
                                  (car entry) buffer-file-name)))
                    (cl-return (cdr entry)))))))
      (and interactive
           (list
            (intern
             (completing-read
              "Formatter: "
              (or (map-keys apheleia-formatters)
                  (user-error
                   "No formatters in `apheleia-formatters'"))
              nil 'require-match))))))

(defun apheleia--buffer-hash ()
  "Compute hash of current buffer."
  (if (fboundp 'buffer-hash)
      (buffer-hash)
    (md5 (current-buffer))))

(defvar apheleia--buffer-hash nil
  "Return value of `buffer-hash' when formatter started running.")

(defun apheleia--disallowed-p ()
  "Return an error message if Apheleia cannot be run, else nil."
  (when (and buffer-file-name
             (file-remote-p (or buffer-file-name
                                default-directory))
             (eq apheleia-remote-algorithm 'cancel))
    "Apheleia refused to run formatter due to `apheleia-remote-algorithm'"))

;;;###autoload
(defun apheleia-format-buffer (formatter &optional callback)
  "Run code formatter asynchronously on current buffer, preserving point.

FORMATTER is a symbol appearing as a key in
`apheleia-formatters', or a list of them to run multiple
formatters in a chain. If called interactively, run the currently
configured formatters (see `apheleia-formatter' and
`apheleia-mode-alist'), or prompt from `apheleia-formatters' if
there is none configured for the current buffer. With a prefix
argument, prompt always.

After the formatters finish running, the diff utility is invoked to
determine what changes it made. That diff is then used to apply the
formatter's changes to the current buffer without moving point or
changing the scroll position in any window displaying the buffer. If
the buffer has been modified since the formatter started running,
however, the operation is aborted.

If the formatter actually finishes running and the buffer is
successfully updated (even if the formatter has not made any
changes), CALLBACK, if provided, is invoked with no arguments."
  (interactive (progn
                 (when-let ((err (apheleia--disallowed-p)))
                   (user-error err))
                 (list (apheleia--get-formatters
                        (if current-prefix-arg
                            'prompt
                          'interactive)))))
  (let ((formatters (apheleia--ensure-list formatter)))
    ;; Check for this error ahead of time so we don't have to deal
    ;; with it anywhere in the internal machinery of Apheleia.
    (dolist (formatter formatters)
      (unless (alist-get formatter apheleia-formatters)
        (user-error
         "No such formatter defined in `apheleia-formatters': %S"
         formatter)))
    ;; Fail silently if disallowed, since we don't want to throw an
    ;; error on `post-command-hook'. We already took care of throwing
    ;; `user-error' on interactive usage above.
    (unless (apheleia--disallowed-p)
      (setq-local apheleia--buffer-hash (apheleia--buffer-hash))
      (let ((cur-buffer (current-buffer))
            (remote (file-remote-p (or buffer-file-name
                                       default-directory))))
        (apheleia--run-formatters
         formatters
         cur-buffer
         remote
         (lambda (formatted-buffer)
           (when (buffer-live-p cur-buffer)
             (with-current-buffer cur-buffer
               ;; Short-circuit.
               (when
                   (equal
                    apheleia--buffer-hash (apheleia--buffer-hash))
                 (apheleia--create-rcs-patch
                  cur-buffer formatted-buffer remote
                  (lambda (patch-buffer)
                    (when (buffer-live-p cur-buffer)
                      (with-current-buffer cur-buffer
                        (when
                            (equal
                             apheleia--buffer-hash (apheleia--buffer-hash))
                          (apheleia--apply-rcs-patch
                           (current-buffer) patch-buffer)
                          (when callback
                            (funcall callback))))))))))))))))

(defcustom apheleia-post-format-hook nil
  "Normal hook run after Apheleia formats a buffer successfully."
  :type 'hook)

;; Handle recursive references.
(defvar apheleia-mode)

;; Prevent infinite loop.
(defvar apheleia--format-after-save-in-progress nil
  "Prevent `apheleia--format-after-save' from being called recursively.
This will be locally bound to t while `apheleia--format-after-save' is
operating, to prevent an infinite loop.")

;; Autoload because the user may enable `apheleia-mode' without
;; loading Apheleia; thus this function may be invoked as an autoload.
;;;###autoload
(defun apheleia--format-after-save ()
  "Run code formatter for current buffer if any configured, then save."
  (unless apheleia--format-after-save-in-progress
    (when (and apheleia-mode (not (buffer-narrowed-p)))
      (when-let ((formatters (apheleia--get-formatters)))
        (apheleia-format-buffer
         formatters
         (lambda ()
           (with-demoted-errors "Apheleia: %s"
             (when buffer-file-name
               (let ((apheleia--format-after-save-in-progress t))
                 (apheleia--save-buffer-silently)))
             (run-hooks 'apheleia-post-format-hook))))))))

;; Use `progn' to force the entire minor mode definition to be copied
;; into the autoloads file, so that the minor mode can be enabled
;; without pulling in all of Apheleia during init.
;;;###autoload
(progn

  (define-minor-mode apheleia-mode
    "Minor mode for reformatting code on save without moving point.
It is customized by means of the variables `apheleia-mode-alist'
and `apheleia-formatters'."
    :lighter " Apheleia"
    (if apheleia-mode
        (add-hook 'after-save-hook #'apheleia--format-after-save nil 'local)
      (remove-hook 'after-save-hook #'apheleia--format-after-save 'local)))

  (define-globalized-minor-mode apheleia-global-mode
    apheleia-mode apheleia-mode)

  (put 'apheleia-mode 'safe-local-variable #'booleanp))

(provide 'apheleia)

;;; apheleia.el ends here<|MERGE_RESOLUTION|>--- conflicted
+++ resolved
@@ -1099,12 +1099,8 @@
     (c-mode . clang-format)
     (c++-mode . clang-format)
     (caml-mode . ocamlformat)
-<<<<<<< HEAD
+    (common-lisp-mode . lisp-indent)
     (css-mode . prettier-css)
-=======
-    (common-lisp-mode . lisp-indent)
-    (css-mode . prettier)
->>>>>>> 8ff45766
     (dart-mode . dart-format)
     (emacs-lisp-mode . lisp-indent)
     (elixir-mode . mix-format)
