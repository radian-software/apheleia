;;; apheleia-formatters.el --- Run formatters -*- lexical-binding: t -*-

;; SPDX-License-Identifier: MIT

;;; Commentary:

;; This module defines a series of functions for running a formatter process
;; or formatter function and generating a RCS patch from the result.

;;; Code:

(require 'apheleia-formatter-context)
(require 'apheleia-log)
(require 'apheleia-utils)

(require 'cl-lib)
(require 'map)
(require 'subr-x)

(eval-when-compile
  (require 'rx))

(defcustom apheleia-formatters
  '((astyle . ("astyle" (apheleia-formatters-locate-file
                         "--options" ".astylerc")))
    (asmfmt . ("asmfmt"))
    (bean-format . ("bean-format"))
    (beautysh . ("beautysh"
                 (apheleia-formatters-indent
                  "--tab" "--indent-size" 'sh-basic-offset)
                 "-"))
    (black . ("black"
              (when (apheleia-formatters-extension-p "pyi") "--pyi")
              (apheleia-formatters-fill-column "--line-length")
              "-"))
    (brittany . ("brittany"))
    (buildifier . ("buildifier"))
    (caddyfmt . ("caddy" "fmt" "-"))
    (clang-format . ("clang-format"
                     "-assume-filename"
                     (or (apheleia-formatters-local-buffer-file-name)
                         (apheleia-formatters-mode-extension)
                         ".c")))
    (cmake-format . ("cmake-format" "-"))
    (crystal-tool-format . ("crystal" "tool" "format" "-"))
    (css-beautify "css-beautify" "--file" "-" "--end-with-newline"
                  (apheleia-formatters-indent
                   "--indent-with-tabs" "--indent-size"))
    (dart-format . ("dart" "format"))
    (elm-format . ("elm-format" "--yes" "--stdin"))
    (fish-indent . ("fish_indent"))
    (fourmolu . ("fourmolu"))
    (gawk . ("gawk" "-f" "-" "--pretty-print=-"))
    (gofmt . ("gofmt"))
    (gofumpt . ("gofumpt"))
    (goimports . ("goimports"))
    (google-java-format . ("google-java-format" "-"))
<<<<<<< HEAD
    (html-beautify "html-beautify" "--file" "-" "--end-with-newline"
                   (apheleia-formatters-indent
                    "--indent-with-tabs" "--indent-size"))
=======
    (hclfmt . ("hclfmt"))
>>>>>>> 615b0f55
    (html-tidy "tidy"
               "--quiet" "yes"
               "--tidy-mark" "no"
               "--vertical-space" "yes"
               "-indent"
               (when (derived-mode-p 'nxml-mode)
                 "-xml")
               (apheleia-formatters-indent
                "--indent-with-tabs" "--indent-spaces")
               (apheleia-formatters-fill-column "-wrap"))
    (isort . ("isort" "-"))
    (js-beautify "js-beautify" "--file" "-" "--end-with-newline"
                 (apheleia-formatters-indent
                  "--indent-with-tabs" "--indent-size"))
    (jq "jq" "." "-M"
        (apheleia-formatters-indent "--tab" "--indent"))
    (lisp-indent . apheleia-indent-lisp-buffer)
    (ktlint . ("ktlint" "--log-level=none" "--stdin" "-F" "-"))
    (latexindent . ("latexindent" "--logfile=/dev/null"))
    (mix-format . ("apheleia-mix" "format" "-"))
    (nixfmt . ("nixfmt"))
    (ocamlformat . ("ocamlformat" "-" "--name" filepath
                    "--enable-outside-detected-project"))
    (ormolu . ("ormolu"))
    (perltidy . ("perltidy" "--quiet" "--standard-error-output"))
    (phpcs . ("apheleia-phpcs"))
    (prettier
<<<<<<< HEAD
     . (npx "prettier" "--stdin-filepath" filepath
            (apheleia-formatters-indent "--use-tabs" "--tab-width")))
    (prettier-css
     . (npx "prettier" "--stdin-filepath" filepath "--parser=css"
            (apheleia-formatters-indent "--use-tabs" "--tab-width")))
    (prettier-html
     . (npx "prettier" "--stdin-filepath" filepath "--parser=html"
            (apheleia-formatters-indent "--use-tabs" "--tab-width")))
    (prettier-graphql
     . (npx "prettier" "--stdin-filepath" filepath "--parser=graphql"
            (apheleia-formatters-indent "--use-tabs" "--tab-width")))
    (prettier-javascript
     . (npx "prettier" "--stdin-filepath" filepath "--parser=babel-flow"
            (apheleia-formatters-indent "--use-tabs" "--tab-width")))
    (prettier-json
     . (npx "prettier" "--stdin-filepath" filepath "--parser=json"
            (apheleia-formatters-indent "--use-tabs" "--tab-width")))
    (prettier-markdown
     . (npx "prettier" "--stdin-filepath" filepath "--parser=markdown"
            (apheleia-formatters-indent "--use-tabs" "--tab-width")))
    (prettier-ruby
     . (npx "prettier" "--stdin-filepath" filepath "--parser=ruby"
            (apheleia-formatters-indent "--use-tabs" "--tab-width")))
    (prettier-scss
     . (npx "prettier" "--stdin-filepath" filepath "--parser=scss"
            (apheleia-formatters-indent "--use-tabs" "--tab-width")))
    (prettier-svelte
     . (npx "prettier" "--stdin-filepath" filepath "--parser=svelte"
            (apheleia-formatters-indent "--use-tabs" "--tab-width")))
    (prettier-typescript
     . (npx "prettier" "--stdin-filepath" filepath "--parser=typescript"
            (apheleia-formatters-indent "--use-tabs" "--tab-width")))
    (prettier-yaml
     . (npx "prettier" "--stdin-filepath" filepath "--parser=yaml"
            (apheleia-formatters-indent "--use-tabs" "--tab-width")))
    (purs-tidy . (npx "purs-tidy" "format"))
=======
     . ("apheleia-npx" "prettier" "--stdin-filepath" filepath
        (apheleia-formatters-js-indent "--use-tabs" "--tab-width")))
    (prettier-css
     . ("apheleia-npx" "prettier" "--parser=css"
        (apheleia-formatters-js-indent "--use-tabs" "--tab-width")))
    (prettier-html
     . ("apheleia-npx" "prettier" "--parser=html"
        (apheleia-formatters-js-indent "--use-tabs" "--tab-width")))
    (prettier-graphql
     . ("apheleia-npx" "prettier" "--parser=graphql"
        (apheleia-formatters-js-indent "--use-tabs" "--tab-width")))
    (prettier-javascript
     . ("apheleia-npx" "prettier" "--parser=babel-flow"
        (apheleia-formatters-js-indent "--use-tabs" "--tab-width")))
    (prettier-json
     . ("apheleia-npx" "prettier" "--parser=json"
        (apheleia-formatters-js-indent "--use-tabs" "--tab-width")))
    (prettier-markdown
     . ("apheleia-npx" "prettier" "--parser=markdown"
        (apheleia-formatters-js-indent "--use-tabs" "--tab-width")))
    (prettier-ruby
     . ("apheleia-npx" "prettier" "--stdin-filepath" "dummy.rb"
        "--plugin=@prettier/plugin-ruby"
        (apheleia-formatters-js-indent "--use-tabs" "--tab-width")))
    (prettier-scss
     . ("apheleia-npx" "prettier" "--stdin-filepath" filepath
        "--parser=scss"
        (apheleia-formatters-js-indent "--use-tabs" "--tab-width")))
    (prettier-svelte
     . ("apheleia-npx" "prettier" "--stdin-filepath" filepath
        "--plugin=prettier-plugin-svelte"
        (apheleia-formatters-js-indent "--use-tabs" "--tab-width")))
    (prettier-typescript
     . ("apheleia-npx" "prettier" "--parser=typescript"
        (apheleia-formatters-js-indent "--use-tabs" "--tab-width")))
    (prettier-yaml
     . ("apheleia-npx" "prettier" "--parser=yaml"
        (apheleia-formatters-js-indent "--use-tabs" "--tab-width")))
    (purs-tidy . ("apheleia-npx" "purs-tidy" "format"))
>>>>>>> 615b0f55
    (rubocop . ("rubocop" "--stdin" filepath "--auto-correct"
                "--stderr" "--format" "quiet" "--fail-level" "fatal"))
    (ruby-standard . ("standardrb" "--stdin" filepath "--fix" "--stderr"
                      "--format" "quiet" "--fail-level" "fatal"))
    (ruff . ("ruff" "format"
             "--silent"
             (apheleia-formatters-fill-column "--line-length")
             "--stdin-filename" filepath
             "-"))
    (shfmt . ("shfmt"
              "-filename" filepath
              "-ln" (cl-case (bound-and-true-p sh-shell)
                      (sh "posix")
                      (t "bash"))
              (when apheleia-formatters-respect-indent-level
                (list
                 "-i" (number-to-string
                       (cond
                        (indent-tabs-mode 0)
                        ((boundp 'sh-basic-offset)
                         sh-basic-offset)
                        (t 4)))))
              "-"))
    (rufo . ("rufo" "--filename" filepath "--simple-exit"))
    (stylua . ("stylua" "-"))
    (rustfmt . ("rustfmt" "--quiet" "--emit" "stdout"))
    (terraform . ("terraform" "fmt" "-"))
    (yapf . ("yapf")))
  "Alist of code formatting commands.
The keys may be any symbols you want, and the values are shell
commands, lists of strings and symbols, or a function symbol.

If the value is a function, the function will be called with
keyword arguments (see the implementation of
`apheleia--run-formatter-function' to see which). It should use
`cl-defun' with `&allow-other-keys' for forward compatibility.

Otherwise in Lisp code, the format of commands is similar to what
you pass to `make-process', except as follows.

Normally, the contents of the current buffer are passed to the
command on stdin, and the output is read from stdout. However, if
you use the symbol `file' as one of the elements of commands,
then the filename of the current buffer is substituted for
it. (Use `filepath' instead of `file' if you need the filename of
the current buffer, but you still want its contents to be passed
on stdin.)

If you instead use the symbol `input' as one of the elements of
commands, then the contents of the current buffer are written to
a temporary file and its name is substituted for `input'. Also,
if you use the symbol `output' as one of the elements of
commands, then it is substituted with the name of a temporary
file. In that case, it is expected that the command writes to
that file, and the file is then read into an Emacs buffer.

If you use the symbol `inplace' as one of the elements of the
list, then the contents of the current buffer are written to a
temporary file and its name is substituted for `inplace'.
However, unlike `input', it is expected that the formatter write
the formatted file back to the same file in place. In other
words, `inplace' is like `input' and `output' together.

If you use the symbol `npx' as one of the elements of commands,
then the first string element of the command list is resolved
inside node_modules/.bin if such a directory exists anywhere
above the current `default-directory'.

\(However, instead of using `npx', consider using
\"apheleia-npx\", which is a built-in script that will replicate
the effect, but will also work with Yarn PNP projects and other
npm project types that may exist in the future.)

Any list elements that are not strings and not any of the special
symbols mentioned above will be evaluated when the formatter is
invoked, and spliced into the list. A form can evaluate either to
a string or to a list of strings.

The \"scripts/formatters\" subdirectory of the Apheleia source
repository is automatically prepended to $PATH (variable
`exec-path', to be specific) when invoking external formatters.
This is intended for internal use. If you would like to define
your own script, you can simply place it on your normal $PATH
rather than using this system."
  :type '(alist
          :key-type symbol
          :value-type
          (choice
           (repeat
            (choice
             (string :tag "Argument")
             (const :tag "Look for command in node_modules/.bin" npx)
             (const :tag "TODO: docstring" inplace)
             (const :tag "Name of file being formatted" filepath)
             (const :tag "Name of real file used for input" file)
             (const :tag "Name of temporary file used for input" input)
             (const :tag "Name of temporary file used for output" output)))
           (function :tag "Formatter function")))
  :group 'apheleia)

(defcustom apheleia-mode-alist
  '(;; Alphabetical please
    (asm-mode . asmfmt)
    (awk-mode . gawk)
    (bash-ts-mode . shfmt)
    (bazel-mode . buildifier)
    (beancount-mode . bean-format)
    (c++-ts-mode . clang-format)
    (caddyfile-mode . caddyfmt)
    (cc-mode . clang-format)
    (c-mode . clang-format)
    (c-ts-mode . clang-format)
    (c++-mode . clang-format)
    (caml-mode . ocamlformat)
    (cmake-mode . cmake-format)
    (cmake-ts-mode . cmake-format)
    (common-lisp-mode . lisp-indent)
    (crystal-mode . crystal-tool-format)
    (css-mode . prettier-css)
    (css-ts-mode . prettier-css)
    (dart-mode . dart-format)
    (dart-ts-mode . dart-format)
    (elixir-mode . mix-format)
    (elixir-ts-mode . mix-format)
    (elm-mode . elm-format)
    (emacs-lisp-mode . lisp-indent)
    (fish-mode . fish-indent)
    (go-mode . gofmt)
    (go-ts-mode . gofmt)
    (graphql-mode . prettier-graphql)
    (haskell-mode . brittany)
    (hcl-mode . hclfmt)
    (html-mode . prettier-html)
    (html-ts-mode . prettier-html)
    (java-mode . google-java-format)
    (java-ts-mode . google-java-format)
    (js3-mode . prettier-javascript)
    (js-json-mode . prettier-json)
    (js-mode . prettier-javascript)
    (js-ts-mode . prettier-javascript)
    (json-mode . prettier-json)
    (json-ts-mode . prettier-json)
    (kotlin-mode . ktlint)
    (latex-mode . latexindent)
    (LaTeX-mode . latexindent)
    (lua-mode . stylua)
    (lisp-mode . lisp-indent)
    (nasm-mode . asmfmt)
    (nix-mode . nixfmt)
    (perl-mode . perltidy)
    (php-mode . phpcs)
    (purescript-mode . purs-tidy)
    (python-mode . black)
    (python-ts-mode . black)
    (ruby-mode . prettier-ruby)
    (ruby-ts-mode . prettier-ruby)
    (rustic-mode . rustfmt)
    (rust-mode . rustfmt)
    (rust-ts-mode . rustfmt)
    (scss-mode . prettier-scss)
    (svelte-mode . prettier-svelte)
    (terraform-mode . terraform)
    (TeX-latex-mode . latexindent)
    (TeX-mode . latexindent)
    (tsx-ts-mode . prettier-typescript)
    (tuareg-mode . ocamlformat)
    (typescript-mode . prettier-typescript)
    (typescript-ts-mode . prettier-typescript)
    (web-mode . prettier)
    (yaml-mode . prettier-yaml)
    (yaml-ts-mode . prettier-yaml))
  "Alist mapping major mode names to formatters to use in those modes.
This determines what formatter to use in buffers without a
setting for `apheleia-formatter'. The keys are major mode
symbols (matched against `major-mode' with `derived-mode-p') or
strings (matched against value of variable `buffer-file-name'
with `string-match-p'), and the values are symbols with entries
in `apheleia-formatters' (or equivalently, they are allowed
values for `apheleia-formatter'). Values can be a list of such
symnols causing each formatter in the list to be called one after
the other (with the output of the previous formatter).
Earlier entries in this variable take precedence over later ones.

Be careful when writing regexps to include \"\\'\" and to escape
\"\\.\" in order to properly match a file extension. For example,
to match \".jsx\" files you might use \"\\.jsx\\'\".

If a given mode derives from another mode (e.g. `php-mode' and
`cc-mode'), then whichever entry in the alist is more specific
will apply. In the case that multiple modes match
`derived-mode-p' for the current buffer but neither derives from
the other, whichever entry comes first will be used."
  :type '(alist
          :key-type
          (choice (symbol :tag "Major mode")
                  (string :tag "Buffer name regexp"))
          :value-type
          (choice (symbol :tag "Formatter")
                  (repeat
                   (symbol :tag "Formatter"))))
  :group 'apheleia)


(defcustom apheleia-formatter-exited-hook nil
  "Abnormal hook run after a formatter has finished running.
Must accept arbitrary keyword arguments. The following arguments
are defined at present:

`:formatter' - The symbol for the formatter that was run.

`:error' - Non-nil if the formatter failed, nil if it succeeded.

`:log' - The log buffer for that formatter, or nil if there is
none (e.g., because logging is not enabled).

This hook is run before `apheleia-after-format-hook', and may be
run multiple times if `apheleia-mode-alist' configures multiple
formatters to run in a chain, with one run per formatter."
  :type 'hook
  :group 'apheleia)

(defcustom apheleia-remote-algorithm 'cancel
  "How `apheleia' should process remote files/buffers.
Set to `cancel' to immediately fail whenever you try to format a remote
buffer.

Set to `remote' to make apheleia spawn the process and any other temporary
files on the same remote machine the buffer is on. Note due to restrictions
with `tramp' when this option is set `apheleia' will run any formatters
synchronously, meaning Emacs will block until formatting the buffer finishes.
For more information see:
https://www.mail-archive.com/tramp-devel@gnu.org/msg05623.html

Set to `local' to make `apheleia' run the formatter on the current machine
and then write the formatted output back to the remote machine. Note some
features of `apheleia' (such as `file' in `apheleia-formatters') is not
compatible with this option and formatters relying on them will crash."
  :type '(choice (const :tag "Run the formatter on the local machine" local)
                 (const :tag "Run the formatter on the remote machine" remote)
                 (const :tag "Disable formatting for remote buffers" cancel))
  :group 'apheleia)

(defvar-local apheleia--current-process nil
  "Current process that Apheleia is running, or nil.
Keeping track of this helps avoid running more than one process
at once.")

(cl-defun apheleia--make-process
    (&key name stdin stdout stderr command
          remote noquery connection-type callback)
  "Helper to run a formatter process asynchronously.
This starts a formatter process using COMMAND and then connects
STDIN, STDOUT and STDERR buffers to the processes different
streams. Once the process is finished CALLBACK will be invoked
with the exit-code of the formatter process as well as a boolean
saying whether the process was interrupted before completion.
REMOTE if supplied will be passed as the FILE-HANDLER argument to
`make-process'.

See `make-process' for a description of the NAME and NOQUERY
arguments."
  (apheleia--log
   'process "Using make-process to create process %s with %S" name command)
  (let ((proc
         (make-process
          :name name
          :buffer stdout
          :stderr stderr
          :command command
          :file-handler remote
          :noquery noquery
          :connection-type connection-type
          :sentinel
          (lambda (proc _event)
            (unless (process-live-p proc)
              (funcall
               callback
               (process-exit-status proc)
               (process-get proc :interrupted)))))))
    (set-process-sentinel (get-buffer-process stderr) #'ignore)
    (when stdin
      (apheleia--log
       'process
       "Sending %d bytes to stdin of process %s" (buffer-size stdin) name)
      (set-process-coding-system
       proc
       nil
       (buffer-local-value 'buffer-file-coding-system stdin))
      (process-send-string
       proc
       (with-current-buffer stdin
         (buffer-string))))
    (process-send-eof proc)
    proc))

(cl-defun apheleia--call-process
    (&key name stdin stdout stderr command
          remote noquery connection-type callback)
  "Helper to synchronously run a formatter process.
This function essentially runs COMMAND synchronously passing STDIN
as standard input and saving output to the STDOUT and STDERR buffers.
Once the process is finished CALLBACK will be invoked with the exit
code (see `process-exit-status') of the process.

This function accepts all the same arguments as `apheleia--make-process'
for simplicity, however some may not be used. This includes: NAME,
NO-QUERY, and CONNECTION-TYPE."
  (ignore name noquery connection-type)
  (let* ((run-on-remote (and (eq apheleia-remote-algorithm 'remote)
                             remote))
         (stderr-file (apheleia--make-temp-file run-on-remote "apheleia"))
         (args
          (append
           (list
            ;; argv[0]
            (car command)
            ;; If stdin we don't delete the STDIN buffer text with
            ;; `call-process-region'. Otherwise we send no INFILE
            ;; argument to `call-process'.
            (not stdin)
            ;; stdout buffer and stderr file. `call-process' cannot
            ;; capture stderr into a separate buffer, the best we can
            ;; do is save and read from a file.
            `(,stdout ,stderr-file)
            ;; Do not re/display stdout as output is recieved.
            nil)
           ;; argv[1:]
           (cdr command))))
    (apheleia--log
     'process "Sending stderr for process %s to tempfile %s"
     name stderr-file)
    (unwind-protect
        (let ((exit-status
               (cl-letf* ((message (symbol-function #'message))
                          ((symbol-function #'message)
                           (lambda (format-string &rest args)
                             (unless (string-prefix-p "Renaming" (car args))
                               (apply message format-string args)))))
                 (cond
                  ((and run-on-remote stdin)
                   ;; There's no call-process variant for this, we'll have to
                   ;; copy STDIN to a remote temporary file, create a subshell
                   ;; on the remote that runs the formatter and passes the temp
                   ;; file as stdin and then deletes it.
                   (let* ((remote-stdin
                           (apheleia--make-temp-file
                            run-on-remote "apheleia-stdin"))
                          ;; WARN: This assumes a POSIX compatible shell.
                          (shell
                           (or (bound-and-true-p tramp-default-remote-shell)
                               "sh"))
                          (shell-command
                           (concat
                            (mapconcat #'shell-quote-argument command " ")
                            " < "
                            (shell-quote-argument
                             (apheleia-formatters-local-buffer-file-name
                              remote-stdin)))))
                     (unwind-protect
                         (progn
                           (with-current-buffer stdin
                             (apheleia--write-region-silently
                              nil nil remote-stdin))
                           (apheleia--log
                            'process
                            "Using process-file to create process %s with %S"
                            name (list shell "-c" shell-command))
                           (process-file
                            shell nil (nth 2 args) nil "-c" shell-command))
                       (delete-file remote-stdin))))
                  (stdin
                   (apheleia--log
                    'process
                    "Using call-process-region to create process %s with %S"
                    name command)
                   (with-current-buffer stdin
                     (apply #'call-process-region
                            (point-min) (point-max) args)))
                  (run-on-remote
                   (apheleia--log
                    'process
                    "Using process-file to create process %s with %S"
                    name command)
                   (apply #'process-file args))
                  (t
                   (apheleia--log
                    'process
                    "Using process-file to create process %s with %S"
                    name command)
                   (apply #'call-process args))))))
          ;; Save stderr from STDERR-FILE back into the STDERR buffer.
          (with-current-buffer stderr
            (insert-file-contents stderr-file))
          ;; I don't think it's possible to get here if the process
          ;; was interrupted, since we were running it synchronously,
          ;; so it should be ok to assume we pass nil to the callback.
          (funcall callback exit-status nil)
          ;; We return nil because there's no live process that can be
          ;; returned.
          nil)
      (delete-file stderr-file))))

(cl-defun apheleia--execute-formatter-process
    (&key ctx callback ensure exit-status)
  "Wrapper for `make-process' that behaves a bit more nicely.
CTX is a formatter process context (see `apheleia-formatter--context').
CALLBACK is invoked with one argument, the buffer containing the text
from stdout, when the process terminates (if it succeeds). ENSURE is a
callback that's invoked whether the process exited successfully or
not. EXIT-STATUS is a function which is called with the exit
status of the command; it should return non-nil to indicate that
the command succeeded. If EXIT-STATUS is omitted, then the
command succeeds provided that its exit status is 0."
  (apheleia--log
   'process "Trying to execute formatter process %s with %S"
   (apheleia-formatter--name ctx)
   `(,(apheleia-formatter--arg1 ctx)
     ,@(apheleia-formatter--argv ctx)))
  (when (process-live-p apheleia--current-process)
    (apheleia--log
     'process "Interrupting an existing process %S" apheleia--current-process)
    (message "Interrupting %s" apheleia--current-process)
    (process-put apheleia--current-process :interrupted t)
    (interrupt-process apheleia--current-process)
    (accept-process-output apheleia--current-process 0.1 nil 'just-this-one)
    (when (process-live-p apheleia--current-process)
      (kill-process apheleia--current-process)))
  (let* ((name (file-name-nondirectory (apheleia-formatter--arg1 ctx)))
         (stdout (generate-new-buffer
                  (format " *apheleia-%s-stdout*" name)))
         (stderr (generate-new-buffer
                  (format " *apheleia-%s-stderr*" name)))
         (log-name (apheleia-log--buffer-name name)))
    (condition-case-unless-debug e
        (progn
          (setq apheleia--current-process
                (funcall
                 (if (apheleia-formatter--remote ctx)
                     #'apheleia--call-process
                   #'apheleia--make-process)
                 :name (format "apheleia-%s" name)
                 :stdin (apheleia-formatter--stdin ctx)
                 :stdout stdout
                 :stderr stderr
                 :command `(,(apheleia-formatter--arg1 ctx)
                            ,@(apheleia-formatter--argv ctx))
                 :remote (apheleia-formatter--remote ctx)
                 :connection-type 'pipe
                 :noquery t
                 :callback
                 (lambda (proc-exit-status proc-interrupted)
                   (apheleia--log
                    'process
                    "Process %s exited with status %S%s"
                    name
                    proc-exit-status
                    (if proc-interrupted
                        " (interrupted)"
                      " (not interrupted)"))
                   (setf (apheleia-formatter--exit-status ctx)
                         proc-exit-status)
                   (let ((exit-ok (and
                                   (not proc-interrupted)
                                   (funcall
                                    (or exit-status #'zerop)
                                    (apheleia-formatter--exit-status ctx)))))
                     ;; Append standard-error from current formatter
                     ;; to log buffer when
                     ;; `apheleia-log-only-errors' is nil or the
                     ;; formatter failed. Every process output is
                     ;; delimited by a line-feed character.
                     (unless (and exit-ok apheleia-log-only-errors)
                       (apheleia-log--formatter-result
                        ctx
                        log-name
                        (apheleia-formatter--exit-status ctx)
                        (buffer-local-value 'default-directory stdout)
                        (with-current-buffer stderr
                          (string-trim (buffer-string)))))
                     (when (apheleia-formatter--name ctx)
                       (apheleia--log
                        'hook
                        "Invoking apheleia-formatter-exited-hook")
                       (run-hook-with-args
                        'apheleia-formatter-exited-hook
                        :formatter (apheleia-formatter--name ctx)
                        :error (not exit-ok)
                        :log (get-buffer log-name)))
                     (unwind-protect
                         (if exit-ok
                             (when callback
                               (apheleia--log
                                'process
                                (concat "Invoking process callback due "
                                        "to successful exit status"))
                               (funcall callback stdout))
                           (message
                            (concat
                             "Failed to run %s: exit status %s "
                             "(see %s %s)")
                            (apheleia-formatter--arg1 ctx)
                            proc-exit-status
                            (if (string-prefix-p " " log-name)
                                "hidden buffer"
                              "buffer")
                            (string-trim log-name)))
                       (when ensure
                         (funcall ensure))
                       (ignore-errors
                         (kill-buffer stdout))
                       (ignore-errors
                         (kill-buffer stderr))))))))
      (error
       (ignore-errors
         (kill-buffer stdout))
       (ignore-errors
         (kill-buffer stderr))
       (message "Failed to run %s: %s" name (error-message-string e))))))

(defun apheleia--write-region-silently
    (start end filename &optional
           append visit lockname mustbenew write-region)
  "Like `write-region', but silent.
START, END, FILENAME, APPEND, VISIT, LOCKNAME, and MUSTBENEW are
as in `write-region'. WRITE-REGION is used instead of the actual
`write-region' function, if provided."
  (funcall (or write-region #'write-region)
           start end filename append 0 lockname mustbenew)
  (when (or (eq visit t) (stringp visit))
    (setq buffer-file-name (if (eq visit t)
                               filename
                             visit))
    (set-visited-file-modtime)
    (set-buffer-modified-p nil)))

(defun apheleia--save-buffer-silently ()
  "Save the current buffer to its backing file, silently."
  (cl-letf* ((write-region (symbol-function #'write-region))
             ((symbol-function #'write-region)
              (lambda (start end filename &optional
                             append visit lockname mustbenew)
                (apheleia--write-region-silently
                 start end filename append visit
                 lockname mustbenew write-region)))
             (message (symbol-function #'message))
             ((symbol-function #'message)
              (lambda (format &rest args)
                (unless (equal format "Saving file %s...")
                  (apply message format args))))
             ;; Avoid triggering `after-set-visited-file-name-hook',
             ;; which can have various undesired effects in particular
             ;; major modes. Unfortunately, `write-file' triggers this
             ;; hook unconditionally even if the filename was not
             ;; changed, hence this hack :/
             (run-hooks (symbol-function #'run-hooks))
             ((symbol-function #'run-hooks)
              (lambda (&rest args)
                (unless (equal args '(after-set-visited-file-name-hook))
                  (apply run-hooks args)))))
    (save-buffer)))

(defun apheleia--make-temp-file (remote prefix &optional dir-flag suffix)
  "Create a temporary file optionally on a remote machine.
This function calls `make-temp-file' or `make-nearby-temp-file' depending on
the value of REMOTE.

See `make-temp-file' for a description of PREFIX, DIR-FLAG, and SUFFIX."
  (funcall
   (if remote
       #'make-nearby-temp-file
     #'make-temp-file)
   prefix dir-flag suffix))

(defun apheleia--create-rcs-patch (old-buffer new-buffer remote callback)
  "Generate RCS patch from text in OLD-BUFFER to text in NEW-BUFFER.
Once finished, invoke CALLBACK with a buffer containing the patch
as its sole argument.

See `apheleia--run-formatters' for a description of REMOTE."
  (apheleia--log
   'rcs "Creating RCS patch between buffers with %d and %d bytes"
   (buffer-size old-buffer) (buffer-size new-buffer))
  ;; Make sure at least one of the two buffers is saved to a file. The
  ;; other one we can feed on stdin.
  (let ((old-fname
         (with-current-buffer old-buffer
           (and (not (buffer-modified-p)) buffer-file-name)))
        (new-fname
         (with-current-buffer new-buffer
           (and (not (buffer-modified-p)) buffer-file-name)))
        ;; Place any temporary files we must delete in here.
        (clear-files nil)
        (run-on-remote (and (eq apheleia-remote-algorithm 'remote)
                            remote)))
    (cl-labels ((;; Weird indentation because of differences in Emacs
                 ;; indentation algorithm between 27 and 28
                 apheleia--make-temp-file-for-rcs-patch
                 (buffer &optional fname)
                 ;; Ensure there's a file with the contents of `buffer' on the
                 ;; target machine. `fname', if given, refers to an existing
                 ;; file that may not exist on the target machine and needs
                 ;; to be copied over.
                 (let ((fname-remote (and fname (file-remote-p fname))))
                   (when (or (not fname)
                             (not (equal run-on-remote fname-remote)))
                     (setq fname
                           (apheleia--make-temp-file run-on-remote "apheleia"))
                     (push fname clear-files)
                     (with-current-buffer buffer
                       (apheleia--write-region-silently
                        (point-min) (point-max) fname)))
                   (apheleia-formatters-local-buffer-file-name fname))))
      ;; Ensure file is on target right machine, or create a copy of it.
      (when old-fname
        (setq old-fname
              (apheleia--make-temp-file-for-rcs-patch old-buffer old-fname)))
      (when new-fname
        (setq new-fname
              (apheleia--make-temp-file-for-rcs-patch new-buffer new-fname)))
      ;; When neither files have an open file-handle, create one.
      (unless (or old-fname new-fname)
        (setq new-fname (apheleia--make-temp-file-for-rcs-patch new-buffer))))

    (let ((ctx (apheleia-formatter--context)))
      (setf (apheleia-formatter--name ctx) nil ; Skip logging on failure
            (apheleia-formatter--arg1 ctx) "diff"
            (apheleia-formatter--argv ctx) `("--rcs" "--strip-trailing-cr" "--"
                                             ,(or old-fname "-")
                                             ,(or new-fname "-"))
            (apheleia-formatter--remote ctx) remote
            (apheleia-formatter--stdin ctx)
            (if new-fname old-buffer new-buffer))

      (apheleia--execute-formatter-process
       :ctx ctx
       :callback callback
       :ensure
       (lambda ()
         (dolist (file clear-files)
           (ignore-errors
             (delete-file file))))
       ;; Exit status is 0 if no changes, 1 if some changes, and 2 if
       ;; error.
       :exit-status (lambda (status) (memq status '(0 1)))))))

(defun apheleia--safe-buffer-name ()
  "Return `buffer-name' without special file-system characters."
  ;; See https://stackoverflow.com/q/1976007 for a list of supported
  ;; characters on all systems.
  (replace-regexp-in-string
   (rx (or "/" "<" ">" ":" "\"" "\\" "|" "?" "*"))
   ""
   (buffer-name)))

(defun apheleia--replq (dest in out)
  "Replace all references to IN with OUT in DEST.
This function does not modify DEST in place, it returns a copy."
  (setq in (apheleia--ensure-list in))
  (mapcar (lambda (arg)
            (if (memq arg in)
                out
              arg))
          dest))

(defun apheleia--formatter-context (name command remote &optional stdin-buffer)
  "Construct a formatter context for the formatter with NAME and COMMAND.
Returns a `apheleia-formatter--context' object on success and nil if
the formatter is not executable. The returned formatter context may
have some state such as temporary files that the caller is expected
to cleanup.

STDIN-BUFFER is the optional buffer to use when creating a temporary
file for the formatters standard input. REMOTE asserts whether the
buffer being formatted is on a remote machine or the local machine.
See `apheleia--run-formatters' for more details on the usage of REMOTE.

If COMMAND uses the symbol `file' and the current buffer is modified
from what is written to disk, then return nil meaning meaning no
cmd is to be run."
  (cl-block nil
    (let* ((context (apheleia-formatter--context))
           (run-on-remote
            (when (eq apheleia-remote-algorithm 'remote)
              remote))
           ;; Whether the machine the process will run on matches
           ;; the machine the buffer/file is currently on. Either
           ;; we're running remotely and the buffer is remote or
           ;; we're not running remotely and the buffer is not
           ;; remote.
           (remote-match (equal run-on-remote remote))
           (stdin (or stdin-buffer (current-buffer)))
           (command (apply #'list command)))
      (setf (apheleia-formatter--name context) name)
      (setf (apheleia-formatter--stdin context) stdin)
      (setf (apheleia-formatter--remote context) remote)
      ;; TODO: Support arbitrary package managers, not just NPM.
      (when (memq 'npx command)
        (setq command (remq 'npx command))
        (when remote-match
          (when-let ((project-dir
                      (locate-dominating-file default-directory
                                              "node_modules")))
            (let ((binary
                   (expand-file-name
                    (car command)
                    (expand-file-name
                     ".bin"
                     (expand-file-name "node_modules" project-dir)))))
              (when (file-executable-p binary)
                (setcar command binary))))))

      (when (or (memq 'file command) (memq 'filepath command))
        ;; Fail when using file but not as the first formatter in this
        ;; sequence. (But filepath is okay, since it indicates content
        ;; is not actually being read from the named file.)
        (when (memq 'file command)
          (when stdin-buffer
            (error "Cannot run formatter using `file' in a sequence unless \
it's first in the sequence"))
          (unless remote-match
            (error "Formatter uses `file' but process will run on different \
machine from the machine file is available on"))
          (setq stdin nil)
          ;; If `buffer-file-name' is nil then there is no backing
          ;; file, so `buffer-modified-p' should be ignored (it always
          ;; returns non-nil).
          (when (and (buffer-modified-p) buffer-file-name)
            (cl-return)))
        ;; We always strip out the remote-path prefix for file/filepath.
        (let ((file-name (apheleia-formatters-local-buffer-file-name
                          (or buffer-file-name
                              (concat default-directory
                                      (apheleia--safe-buffer-name))))))
          (setq command (apheleia--replq command '(file filepath) file-name))))

      (when (or (memq 'input command) (memq 'inplace command))
        (let ((input-fname (apheleia--make-temp-file
                            run-on-remote "apheleia" nil
                            (when-let ((file-name
                                        (or buffer-file-name
                                            (apheleia--safe-buffer-name))))
                              (file-name-extension file-name 'period)))))
          (with-current-buffer stdin
            (apheleia--write-region-silently nil nil input-fname))
          (setf (apheleia-formatter--input-fname context) input-fname
                (apheleia-formatter--stdin context) nil)
          ;; Inplace is the same as input but the output file is the
          ;; input file.
          (when (memq 'inplace command)
            (setf (apheleia-formatter--output-fname context) input-fname))
          (setq command (apheleia--replq
                         command '(input inplace)
                         (apheleia-formatters-local-buffer-file-name
                          input-fname)))))

      (when (memq 'output command)
        (let ((output-fname (apheleia--make-temp-file
                             run-on-remote "apheleia")))
          (setf (apheleia-formatter--output-fname context) output-fname)
          (setq command (apheleia--replq
                         command 'output
                         (apheleia-formatters-local-buffer-file-name
                          output-fname)))))

      ;; Evaluate each element of arg that isn't a string and replace
      ;; it with the evaluated value. The result of an evaluation should
      ;; be a string or a list of strings. If the former its replaced as
      ;; is. If the latter the contents of the list is substituted in
      ;; place.
      (setq command
            (cl-loop
             for arg in command
             with val = nil
             do (setq val (if (stringp arg)
                              arg
                            (eval arg)))
             if val
             if (and (consp val)
                     (cl-every #'stringp val))
             append val
             else if (stringp val)
             collect val
             else do (error "Result of command evaluation must be a string \
or list of strings: %S" arg)))
      (setf (apheleia-formatter--arg1 context) (car command)
            (apheleia-formatter--argv context) (cdr command))
      context)))

(defun apheleia--run-formatter-process
    (command buffer remote callback stdin formatter)
  "Run a formatter using a shell command.
COMMAND should be a list of string or symbols for the formatter that
will format the current buffer. See `apheleia--run-formatters' for a
description of COMMAND, BUFFER, CALLBACK, REMOTE, and STDIN. FORMATTER
is the symbol of the current formatter being run, for diagnostic
purposes."
  ;; NOTE: We switch to the original buffer both to format the command
  ;; correctly and also to ensure any buffer local variables correctly
  ;; resolve for the whole formatting process (for example
  ;; `apheleia--current-process').
  (with-current-buffer buffer
    (when-let ((ctx
                (apheleia--formatter-context formatter command remote stdin))
               (exec-path
                (append `(,(expand-file-name
                            "scripts/formatters"
                            (file-name-directory
                             (file-truename
                              ;; Borrowed with love from Magit
                              (let ((load-suffixes '(".el")))
                                (locate-library "apheleia"))))))
                        exec-path)))
      (when (executable-find (apheleia-formatter--arg1 ctx)
                             (eq apheleia-remote-algorithm 'remote))
        (apheleia--execute-formatter-process
         :ctx ctx
         :callback
         (lambda (stdout)
           (when-let ((output-fname (apheleia-formatter--output-fname ctx)))
             ;; Load output-fname contents into the stdout buffer.
             (with-current-buffer stdout
               (erase-buffer)
               (insert-file-contents-literally output-fname)))
           (funcall callback stdout))
         :ensure
         (lambda ()
           (dolist (fname (list (apheleia-formatter--input-fname ctx)
                                (apheleia-formatter--output-fname ctx)))
             (when fname
               (ignore-errors (delete-file fname))))))))))

(defun apheleia--run-formatter-function
    (func buffer remote callback stdin formatter)
  "Run a formatter using a Lisp function FUNC.
See `apheleia--run-formatters' for a description of BUFFER, REMOTE,
CALLBACK and STDIN. FORMATTER is the symbol of the current formatter
being run, for diagnostic purposes."
  (let* ((formatter-name (if (symbolp func) (symbol-name func) "lambda"))
         (scratch (generate-new-buffer
                   (format " *apheleia-%s-scratch*" formatter-name))))
    (with-current-buffer scratch
      ;; We expect FUNC to modify scratch in place so we can't simply pass
      ;; STDIN to it. When STDIN isn't nil, it's the output of a previous
      ;; formatter and we want to keep it alive so we can debug any issues
      ;; with it.
      (insert-buffer-substring (or stdin buffer))
      (funcall func
               ;; Original buffer being formatted. This shouldn't be
               ;; modified. You can use it to check things like the
               ;; current major mode, or the buffer filename. If you
               ;; use it as input for the formatter, your formatter
               ;; won't work when chained after another formatter.
               :buffer buffer
               ;; Buffer the formatter should modify. This starts out
               ;; containing the original file contents, which will be
               ;; the same as `buffer' except it has already been
               ;; transformed by any formatters that ran previously.
               :scratch scratch
               ;; Name of the current formatter symbol, e.g. `black'.
               :formatter formatter
               ;; Callback after succesfully formatting.
               :callback
               (lambda ()
                 (unwind-protect
                     (funcall callback scratch)
                   (kill-buffer scratch)))
               ;; The remote part of the buffers file-name or directory.
               :remote remote
               ;; Whether the formatter should be run async or not.
               :async (not remote)
               ;; Callback when formatting scratch has failed.
               :callback
               (apply-partially #'kill-buffer scratch)))))

(cl-defun apheleia-indent-lisp-buffer
    (&key buffer scratch callback &allow-other-keys)
  "Format a Lisp BUFFER.
Use SCRATCH as a temporary buffer and CALLBACK to apply the
transformation.

For more implementation detail, see
`apheleia--run-formatter-function'."
  (with-current-buffer scratch
    (setq-local indent-line-function
                (buffer-local-value 'indent-line-function buffer))
    (setq-local lisp-indent-function
                (buffer-local-value 'lisp-indent-function buffer))
    (funcall (with-current-buffer buffer major-mode))
    (goto-char (point-min))
    (let ((inhibit-message t)
          (message-log-max nil))
      (indent-region (point-min) (point-max)))
    (funcall callback)))

(defun apheleia--run-formatters
    (formatters buffer remote callback &optional stdin)
  "Run one or more code formatters on the current buffer.
FORMATTERS is a list of symbols that appear as keys in
`apheleia-formatters'. BUFFER is the `current-buffer' when this
function was first called. Once all the formatters in COMMANDS
finish succesfully then invoke CALLBACK with one argument, a
buffer containing the output of all the formatters. REMOTE asserts
whether the buffer being formatted is on a remote machine or the
current machine. It should be the output of `file-remote-p' on the
current variable `buffer-file-name'. REMOTE is the remote part of the
original buffers file-name or directory'. It's used alongside
`apheleia-remote-algorithm' to determine where the formatter process
and any temporary files it may need should be placed.

STDIN is a buffer containing the standard input for the first
formatter in COMMANDS. This should not be supplied by the caller
and instead is supplied by this command when invoked recursively.
The stdout of the previous formatter becomes the stdin of the
next formatter."
  (apheleia--log
   'run-formatter
   "Running formatters %S on buffer %S" formatters buffer)
  (let ((command (alist-get (car formatters) apheleia-formatters)))
    (funcall
     (cond
      ((consp command)
       #'apheleia--run-formatter-process)
      ((or (functionp command)
           (symbolp command))
       #'apheleia--run-formatter-function)
      (t
       (error "Formatter must be a shell command or a Lisp \
function: %s" command)))
     command
     buffer
     remote
     (lambda (stdout)
       (unless (string-empty-p (with-current-buffer stdout (buffer-string)))
         (if (cdr formatters)
             ;; Forward current stdout to remaining formatters, passing along
             ;; the current callback and using the current formatters output
             ;; as stdin.
             (apheleia--run-formatters
              (cdr formatters) buffer remote callback stdout)
           (funcall callback stdout))))
     stdin
     (car formatters))))

;;;###autoload
(defvar-local apheleia-formatter nil
  "Name of formatter to use in current buffer, a symbol or nil.
If non-nil, then `apheleia-formatters' should have a matching
entry. This overrides `apheleia-mode-alist'.

The value can also be a list of symbols to apply multiple
formatters in sequence.")

(defun apheleia--formatter-safe-p (val)
  "Return non-nil if VAL is a good value for `apheleia-formatter'."
  (or (symbolp val)
      (and (listp val)
           (cl-every #'symbolp val))))

(put 'apheleia-formatter 'safe-local-variable #'apheleia--formatter-safe-p)

(defun apheleia--ensure-list (arg)
  "Ensure ARG is a list of length at least 1.
When ARG is not a list its turned into a list."
  (if (listp arg)
      arg
    (list arg)))

(defun apheleia--get-mode-chain ()
  "Return list of major modes in current buffer.
This is a list starting with `major-mode' and followed by its
parents, if any."
  (let ((modes (list major-mode)))
    (while (get (car modes) 'derived-mode-parent)
      (push (get (car modes) 'derived-mode-parent) modes))
    (nreverse modes)))

(defun apheleia--get-formatters (&optional interactive)
  "Return the list of formatters to use for the current buffer.
This is a list of symbols that may appear as cars in
`apheleia-formatters', or nil if no formatter is configured for
the current buffer.

Consult the values of `apheleia-mode-alist' and
`apheleia-formatter' to determine which formatter is configured.

If INTERACTIVE is non-nil, then prompt the user for which
formatter to run if none is configured, instead of returning nil.
If INTERACTIVE is the special symbol `prompt', then prompt
even if a formatter is configured."
  (or (and (not (eq interactive 'prompt))
           (apheleia--ensure-list
            (or apheleia-formatter
                ;; Go through the mode alist. There are two types of
                ;; entries, mode and regex. We should return whichever
                ;; entry matches first in the list. However, if two
                ;; modes match, then we should return the entry for
                ;; the more specific mode.
                ;;
                ;; Implementation: Iterate once. If we match a regex,
                ;; immediately return, unless we already matched a
                ;; mode (setting the `formatters' variable), in which
                ;; case do not return, but also keep going to see if
                ;; there is a more specific mode later in the list. If
                ;; we match a mode, save the entry for later
                ;; reference, as well as the mode that matched it.
                ;; Update that saved entry only when we find a more
                ;; specific mode (i.e., a mode that is derived from
                ;; but not equal to the previously saved mode). Return
                ;; at the end of the loop the saved entry, if we
                ;; didn't exit early.
                (let* ((unset (make-symbol "gensym-unset"))
                       (matched-mode nil)
                       (formatters unset))
                  (cl-dolist (entry apheleia-mode-alist
                                    (unless (eq formatters unset)
                                      formatters))
                    (when (and (stringp (car entry))
                               buffer-file-name
                               (string-match-p
                                (car entry) buffer-file-name)
                               (eq formatters unset))
                      (cl-return (cdr entry)))
                    (when (and (symbolp (car entry))
                               (derived-mode-p (car entry))
                               (or (eq formatters unset)
                                   (and
                                    (not (eq (car entry) matched-mode))
                                    (provided-mode-derived-p
                                     (car entry) matched-mode))))
                      (setq matched-mode (car entry))
                      (setq formatters (cdr entry))))))))
      (and interactive
           (list
            (intern
             (completing-read
              "Formatter: "
              (or (map-keys apheleia-formatters)
                  (user-error
                   "No formatters in `apheleia-formatters'"))
              nil 'require-match))))))

(provide 'apheleia-formatters)

;;; apheleia-formatters.el ends here<|MERGE_RESOLUTION|>--- conflicted
+++ resolved
@@ -55,13 +55,10 @@
     (gofumpt . ("gofumpt"))
     (goimports . ("goimports"))
     (google-java-format . ("google-java-format" "-"))
-<<<<<<< HEAD
+    (hclfmt . ("hclfmt"))
     (html-beautify "html-beautify" "--file" "-" "--end-with-newline"
                    (apheleia-formatters-indent
                     "--indent-with-tabs" "--indent-size"))
-=======
-    (hclfmt . ("hclfmt"))
->>>>>>> 615b0f55
     (html-tidy "tidy"
                "--quiet" "yes"
                "--tidy-mark" "no"
@@ -89,44 +86,6 @@
     (perltidy . ("perltidy" "--quiet" "--standard-error-output"))
     (phpcs . ("apheleia-phpcs"))
     (prettier
-<<<<<<< HEAD
-     . (npx "prettier" "--stdin-filepath" filepath
-            (apheleia-formatters-indent "--use-tabs" "--tab-width")))
-    (prettier-css
-     . (npx "prettier" "--stdin-filepath" filepath "--parser=css"
-            (apheleia-formatters-indent "--use-tabs" "--tab-width")))
-    (prettier-html
-     . (npx "prettier" "--stdin-filepath" filepath "--parser=html"
-            (apheleia-formatters-indent "--use-tabs" "--tab-width")))
-    (prettier-graphql
-     . (npx "prettier" "--stdin-filepath" filepath "--parser=graphql"
-            (apheleia-formatters-indent "--use-tabs" "--tab-width")))
-    (prettier-javascript
-     . (npx "prettier" "--stdin-filepath" filepath "--parser=babel-flow"
-            (apheleia-formatters-indent "--use-tabs" "--tab-width")))
-    (prettier-json
-     . (npx "prettier" "--stdin-filepath" filepath "--parser=json"
-            (apheleia-formatters-indent "--use-tabs" "--tab-width")))
-    (prettier-markdown
-     . (npx "prettier" "--stdin-filepath" filepath "--parser=markdown"
-            (apheleia-formatters-indent "--use-tabs" "--tab-width")))
-    (prettier-ruby
-     . (npx "prettier" "--stdin-filepath" filepath "--parser=ruby"
-            (apheleia-formatters-indent "--use-tabs" "--tab-width")))
-    (prettier-scss
-     . (npx "prettier" "--stdin-filepath" filepath "--parser=scss"
-            (apheleia-formatters-indent "--use-tabs" "--tab-width")))
-    (prettier-svelte
-     . (npx "prettier" "--stdin-filepath" filepath "--parser=svelte"
-            (apheleia-formatters-indent "--use-tabs" "--tab-width")))
-    (prettier-typescript
-     . (npx "prettier" "--stdin-filepath" filepath "--parser=typescript"
-            (apheleia-formatters-indent "--use-tabs" "--tab-width")))
-    (prettier-yaml
-     . (npx "prettier" "--stdin-filepath" filepath "--parser=yaml"
-            (apheleia-formatters-indent "--use-tabs" "--tab-width")))
-    (purs-tidy . (npx "purs-tidy" "format"))
-=======
      . ("apheleia-npx" "prettier" "--stdin-filepath" filepath
         (apheleia-formatters-js-indent "--use-tabs" "--tab-width")))
     (prettier-css
@@ -166,7 +125,6 @@
      . ("apheleia-npx" "prettier" "--parser=yaml"
         (apheleia-formatters-js-indent "--use-tabs" "--tab-width")))
     (purs-tidy . ("apheleia-npx" "purs-tidy" "format"))
->>>>>>> 615b0f55
     (rubocop . ("rubocop" "--stdin" filepath "--auto-correct"
                 "--stderr" "--format" "quiet" "--fail-level" "fatal"))
     (ruby-standard . ("standardrb" "--stdin" filepath "--fix" "--stderr"
