--- conflicted
+++ resolved
@@ -101,18 +101,13 @@
 
 
 (defcustom apheleia-formatters
-<<<<<<< HEAD
   '((astyle . ("astyle" (apheleia-formatters-locate-file
                          "--options" ".astylerc")))
     (bean-format . ("bean-format"))
-    (black . ("black" "-"))
-=======
-  '((bean-format . ("bean-format"))
     (black . ("black"
               (when (apheleia-formatters-extension-p "pyi") "--pyi")
               (apheleia-formatters-fill-column "--line-length")
               "-"))
->>>>>>> ad728cfa
     (brittany . ("brittany"))
     (caddyfmt . ("caddy" "fmt" "-"))
     (clang-format . ("clang-format"
