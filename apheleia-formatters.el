;;; apheleia-formatters.el --- Run formatters -*- lexical-binding: t -*-

;; SPDX-License-Identifier: MIT

;;; Commentary:

;; This module defines a series of functions for running a formatter process
;; or formatter function and generating a RCS patch from the result.

;;; Code:

(require 'apheleia-formatter-context)
(require 'apheleia-log)
(require 'apheleia-utils)

(require 'cl-lib)
(require 'map)
(require 'subr-x)

(eval-when-compile
  (require 'rx))

(defcustom apheleia-formatters
  '((astyle . ("astyle" (apheleia-formatters-locate-file
                         "--options" ".astylerc")))
    (asmfmt . ("asmfmt"))
    (bean-format . ("bean-format"))
    (beautysh . ("beautysh"
                 (apheleia-formatters-indent
                  "--tab" "--indent-size" 'sh-basic-offset)
                 "-"))
    (black . ("black"
              (when (apheleia-formatters-extension-p "pyi") "--pyi")
              (apheleia-formatters-fill-column "--line-length")
              "-"))
    (brittany . ("brittany"))
    (buildifier . ("buildifier"))
    (caddyfmt . ("caddy" "fmt" "-"))
    (clang-format . ("clang-format"
                     "-assume-filename"
                     (or (apheleia-formatters-local-buffer-file-name)
                         (apheleia-formatters-mode-extension)
                         ".c")))
    (cljfmt . ("cljfmt" "fix" "-"))
    (cmake-format . ("cmake-format" "-"))
    (crystal-tool-format . ("crystal" "tool" "format" "-"))
    (css-beautify "css-beautify" "--file" "-" "--end-with-newline"
                  (apheleia-formatters-indent
                   "--indent-with-tabs" "--indent-size"))
    (dart-format . ("dart" "format"))
    (denofmt . ("deno" "fmt" "-"))
    (denofmt-js . ("deno" "fmt" "-" "--ext" "js"))
    (denofmt-json . ("deno" "fmt" "-" "--ext" "json"))
    (denofmt-jsonc . ("deno" "fmt" "-" "--ext" "jsonc"))
    (denofmt-jsx . ("deno" "fmt" "-" "--ext" "jsx"))
    (denofmt-md . ("deno" "fmt" "-" "--ext" "md"))
    (denofmt-ts . ("deno" "fmt" "-" "--ext" "ts"))
    (denofmt-tsx . ("deno" "fmt" "-" "--ext" "tsx"))
<<<<<<< HEAD
    (docformatter . ("apheleia-docformatter" filepath))
=======
    (dprint . ("dprint" "fmt" "--stdin" filepath))
>>>>>>> 53c0389b
    (elm-format . ("elm-format" "--yes" "--stdin"))
    (fish-indent . ("fish_indent"))
    (fourmolu . ("fourmolu"))
    (gawk . ("gawk" "-f" "-" "--pretty-print=-"))
    (gofmt . ("gofmt"))
    (gofumpt . ("gofumpt"))
    (goimports . ("goimports"))
    (google-java-format . ("google-java-format" "-"))
    (hclfmt . ("hclfmt"))
    (html-beautify "html-beautify" "--file" "-" "--end-with-newline"
                   (apheleia-formatters-indent
                    "--indent-with-tabs" "--indent-size"))
    (html-tidy "tidy"
               "--quiet" "yes"
               "--tidy-mark" "no"
               "--vertical-space" "yes"
               "-indent"
               (when (derived-mode-p 'nxml-mode)
                 "-xml")
               (apheleia-formatters-indent
                "--indent-with-tabs" "--indent-spaces")
               (apheleia-formatters-fill-column "-wrap"))
    (isort . ("isort" "-"))
    (js-beautify "js-beautify" "--file" "-" "--end-with-newline"
                 (apheleia-formatters-indent
                  "--indent-with-tabs" "--indent-size"))
    (jq "jq" "." "-M"
        (apheleia-formatters-indent "--tab" "--indent"))
    (lisp-indent . apheleia-indent-lisp-buffer)
    (ktlint . ("ktlint" "--log-level=none" "--stdin" "-F" "-"))
    (latexindent . ("latexindent" "--logfile=/dev/null"))
    (mix-format . ("apheleia-mix" "format" "-"))
    (nixfmt . ("nixfmt"))
    (ocamlformat . ("ocamlformat" "-" "--name" filepath
                    "--enable-outside-detected-project"))
    (ormolu . ("ormolu"))
    (perltidy . ("perltidy" "--quiet" "--standard-error-output"
                 (apheleia-formatters-indent "-t" "-i")
                 (apheleia-formatters-fill-column "-l")))
    (pgformatter . ("pg_format"
                    (apheleia-formatters-indent "--tabs" "--spaces" 'tab-width)
                    (apheleia-formatters-fill-column "--wrap-limit")))
    (phpcs . ("apheleia-phpcs"))
    (prettier
     . ("apheleia-npx" "prettier" "--stdin-filepath" filepath
        (apheleia-formatters-js-indent "--use-tabs" "--tab-width")))
    (prettier-css
     . ("apheleia-npx" "prettier" "--stdin-filepath" filepath
        "--parser=css"
        (apheleia-formatters-js-indent "--use-tabs" "--tab-width")))
    (prettier-html
     . ("apheleia-npx" "prettier" "--stdin-filepath" filepath
        "--parser=html"
        (apheleia-formatters-js-indent "--use-tabs" "--tab-width")))
    (prettier-graphql
     . ("apheleia-npx" "prettier" "--stdin-filepath" filepath
        "--parser=graphql"
        (apheleia-formatters-js-indent "--use-tabs" "--tab-width")))
    (prettier-javascript
     . ("apheleia-npx" "prettier" "--stdin-filepath" filepath
        "--parser=babel-flow"
        (apheleia-formatters-js-indent "--use-tabs" "--tab-width")))
    (prettier-json
     . ("apheleia-npx" "prettier" "--stdin-filepath" filepath
        "--parser=json"
        (apheleia-formatters-js-indent "--use-tabs" "--tab-width")))
    (prettier-markdown
     . ("apheleia-npx" "prettier" "--stdin-filepath" filepath
        "--parser=markdown"
        (apheleia-formatters-js-indent "--use-tabs" "--tab-width")))
    (prettier-ruby
     . ("apheleia-npx" "prettier" "--stdin-filepath" filepath
        "--plugin=@prettier/plugin-ruby" "--parser=ruby"
        (apheleia-formatters-js-indent "--use-tabs" "--tab-width")))
    (prettier-scss
     . ("apheleia-npx" "prettier" "--stdin-filepath" filepath
        "--parser=scss"
        (apheleia-formatters-js-indent "--use-tabs" "--tab-width")))
    (prettier-svelte
     . ("apheleia-npx" "prettier" "--stdin-filepath" filepath
        "--plugin=prettier-plugin-svelte" "--parser=svelte"
        (apheleia-formatters-js-indent "--use-tabs" "--tab-width")))
    (prettier-typescript
     . ("apheleia-npx" "prettier" "--stdin-filepath" filepath
        "--parser=typescript"
        (apheleia-formatters-js-indent "--use-tabs" "--tab-width")))
    (prettier-yaml
     . ("apheleia-npx" "prettier" "--stdin-filepath" filepath
        "--parser=yaml"
        (apheleia-formatters-js-indent "--use-tabs" "--tab-width")))
    (purs-tidy . ("apheleia-npx" "purs-tidy" "format"))
    (robotidy . ("robotidy" "--no-color" "-"
                 (apheleia-formatters-indent nil "--indent")
                 (apheleia-formatters-fill-column "--line-length")))
    (python3-json
     . ("python3" "-m" "json.tool"
        (apheleia-formatters-indent "--tab" "--indent")))
    (rubocop . ("rubocop" "--stdin" filepath "--auto-correct"
                "--stderr" "--format" "quiet" "--fail-level" "fatal"))
    (ruby-standard . ("standardrb" "--stdin" filepath "--fix" "--stderr"
                      "--format" "quiet" "--fail-level" "fatal"))
    (ruff . ("ruff" "format"
             "--silent"
             (apheleia-formatters-fill-column "--line-length")
             "--stdin-filename" filepath
             "-"))
    (shfmt . ("shfmt"
              "-filename" filepath
              "-ln" (cl-case (bound-and-true-p sh-shell)
                      (sh "posix")
                      (t "bash"))
              (when apheleia-formatters-respect-indent-level
                (list
                 "-i" (number-to-string
                       (cond
                        (indent-tabs-mode 0)
                        ((boundp 'sh-basic-offset)
                         sh-basic-offset)
                        (t 4)))))
              "-"))
    (rufo . ("rufo" "--filename" filepath "--simple-exit"))
    (stylua . ("stylua" "-"))
    (rustfmt . ("rustfmt" "--quiet" "--emit" "stdout"))
    (terraform . ("terraform" "fmt" "-"))
    (xmllint . ("xmllint" "--format" "-"))
    (yapf . ("yapf"))
    (yq-csv . ("yq" "--prettyPrint" "--no-colors"
               "--input-format" "csv" "--output-format" "csv"))
    (yq-json . ("yq" "--prettyPrint" "--no-colors"
                "--input-format" "json" "--output-format" "json"))
    (yq-properties . ("yq" "--prettyPrint" "--no-colors"
                      "--input-format" "props" "--output-format" "props"))
    (yq-tsv . ("yq" "--prettyPrint" "--no-colors"
               "--input-format" "tsv" "--output-format" "tsv"))
    (yq-xml . ("yq" "--prettyPrint" "--no-colors"
               "--input-format" "xml" "--output-format" "xml"))
    (yq-yaml . ("yq" "--prettyPrint" "--no-colors" "--no-doc"
                "--input-format" "yaml" "--output-format" "yaml")))
  "Alist of code formatting commands.
The keys may be any symbols you want, and the values are shell
commands, lists of strings and symbols, or a function symbol.

If the value is a function, the function will be called with
keyword arguments (see the implementation of
`apheleia--run-formatter-function' to see which). It should use
`cl-defun' with `&allow-other-keys' for forward compatibility.

Otherwise in Lisp code, the format of commands is similar to what
you pass to `make-process', except as follows.

Normally, the contents of the current buffer are passed to the
command on stdin, and the output is read from stdout. However, if
you use the symbol `file' as one of the elements of commands,
then the filename of the current buffer is substituted for
it. (Use `filepath' instead of `file' if you need the filename of
the current buffer, but you still want its contents to be passed
on stdin.)

If you instead use the symbol `input' as one of the elements of
commands, then the contents of the current buffer are written to
a temporary file and its name is substituted for `input'. Also,
if you use the symbol `output' as one of the elements of
commands, then it is substituted with the name of a temporary
file. In that case, it is expected that the command writes to
that file, and the file is then read into an Emacs buffer.

If you use the symbol `inplace' as one of the elements of the
list, then the contents of the current buffer are written to a
temporary file and its name is substituted for `inplace'.
However, unlike `input', it is expected that the formatter write
the formatted file back to the same file in place. In other
words, `inplace' is like `input' and `output' together.

If you use the symbol `npx' as one of the elements of commands,
then the first string element of the command list is resolved
inside node_modules/.bin if such a directory exists anywhere
above the current `default-directory'.

\(However, instead of using `npx', consider using
\"apheleia-npx\", which is a built-in script that will replicate
the effect, but will also work with Yarn PNP projects and other
npm project types that may exist in the future.)

Any list elements that are not strings and not any of the special
symbols mentioned above will be evaluated when the formatter is
invoked, and spliced into the list. A form can evaluate either to
a string or to a list of strings.

The \"scripts/formatters\" subdirectory of the Apheleia source
repository is automatically prepended to $PATH (variable
`exec-path', to be specific) when invoking external formatters.
This is intended for internal use. If you would like to define
your own script, you can simply place it on your normal $PATH
rather than using this system."
  :type '(alist
          :key-type symbol
          :value-type
          (choice
           (repeat
            (choice
             (string :tag "Argument")
             (const :tag "Look for command in node_modules/.bin" npx)
             (const :tag "TODO: docstring" inplace)
             (const :tag "Name of file being formatted" filepath)
             (const :tag "Name of real file used for input" file)
             (const :tag "Name of temporary file used for input" input)
             (const :tag "Name of temporary file used for output" output)))
           (function :tag "Formatter function")))
  :group 'apheleia)

(defcustom apheleia-mode-alist
  '(;; Alphabetical please
    (asm-mode . asmfmt)
    (awk-mode . gawk)
    (bash-ts-mode . shfmt)
    (bazel-mode . buildifier)
    (beancount-mode . bean-format)
    (c++-ts-mode . clang-format)
    (caddyfile-mode . caddyfmt)
    (cc-mode . clang-format)
    (c-mode . clang-format)
    (c-ts-mode . clang-format)
    (c++-mode . clang-format)
    (caml-mode . ocamlformat)
    (clojure-dart-ts-mode . cljfmt)
    (clojure-jank-ts-mode . cljfmt)
    (clojure-mode . cljfmt)
    (clojure-ts-mode . cljfmt)
    (clojurec-mode . cljfmt)
    (clojurec-ts-mode . cljfmt)
    (clojurescript-mode . cljfmt)
    (clojurescript-ts-mode . cljfmt)
    (cmake-mode . cmake-format)
    (cmake-ts-mode . cmake-format)
    (common-lisp-mode . lisp-indent)
    (conf-toml-mode . dprint)
    (cperl-mode . perltidy)
    (crystal-mode . crystal-tool-format)
    (css-mode . prettier-css)
    (css-ts-mode . prettier-css)
    (dart-mode . dart-format)
    (dart-ts-mode . dart-format)
    (dockerfile-mode . dprint)
    (elixir-mode . mix-format)
    (elixir-ts-mode . mix-format)
    (elm-mode . elm-format)
    (emacs-lisp-mode . lisp-indent)
    (fish-mode . fish-indent)
    (go-mode . gofmt)
    (go-ts-mode . gofmt)
    (graphql-mode . prettier-graphql)
    (haskell-mode . brittany)
    (hcl-mode . hclfmt)
    (html-mode . prettier-html)
    (html-ts-mode . prettier-html)
    (java-mode . google-java-format)
    (java-ts-mode . google-java-format)
    (js3-mode . prettier-javascript)
    (js-json-mode . prettier-json)
    (js-mode . prettier-javascript)
    (js-ts-mode . prettier-javascript)
    (json-mode . prettier-json)
    (json-ts-mode . prettier-json)
    (kotlin-mode . ktlint)
    (kotlin-ts-mode . ktlint)
    (latex-mode . latexindent)
    (LaTeX-mode . latexindent)
    (lua-mode . stylua)
    (lisp-mode . lisp-indent)
    ;; markdown-mode not included because so many people format
    ;; markdown code in so many different ways and we don't want to
    ;; try imposing a standard by default
    (nasm-mode . asmfmt)
    (nix-mode . nixfmt)
    (perl-mode . perltidy)
    (php-mode . phpcs)
    (purescript-mode . purs-tidy)
    (python-mode . black)
    (python-ts-mode . black)
    (robot-mode . robotidy)
    (ruby-mode . prettier-ruby)
    (ruby-ts-mode . prettier-ruby)
    (rustic-mode . rustfmt)
    (rust-mode . rustfmt)
    (rust-ts-mode . rustfmt)
    (scss-mode . prettier-scss)
    (sql-mode . pgformatter)
    (svelte-mode . prettier-svelte)
    (terraform-mode . terraform)
    (TeX-latex-mode . latexindent)
    (TeX-mode . latexindent)
    (tsx-ts-mode . prettier-typescript)
    (tuareg-mode . ocamlformat)
    (typescript-mode . prettier-typescript)
    (typescript-ts-mode . prettier-typescript)
    (web-mode . prettier)
    (yaml-mode . prettier-yaml)
    (yaml-ts-mode . prettier-yaml))
  "Alist mapping major mode names to formatters to use in those modes.
This determines what formatter to use in buffers without a
setting for `apheleia-formatter'. The keys are major mode
symbols (matched against `major-mode' with `derived-mode-p') or
strings (matched against value of variable `buffer-file-name'
with `string-match-p'), and the values are symbols with entries
in `apheleia-formatters' (or equivalently, they are allowed
values for `apheleia-formatter'). Values can be a list of such
symbols causing each formatter in the list to be called one after
the other (with the output of the previous formatter).
Earlier entries in this variable take precedence over later ones.

Be careful when writing regexps to include \"\\'\" and to escape
\"\\.\" in order to properly match a file extension. For example,
to match \".jsx\" files you might use \"\\.jsx\\'\".

If a given mode derives from another mode (e.g. `php-mode' and
`cc-mode'), then whichever entry in the alist is more specific
will apply. In the case that multiple modes match
`derived-mode-p' for the current buffer but neither derives from
the other, whichever entry comes first will be used."
  :type '(alist
          :key-type
          (choice (symbol :tag "Major mode")
                  (string :tag "Buffer name regexp"))
          :value-type
          (choice (symbol :tag "Formatter")
                  (repeat
                   (symbol :tag "Formatter"))))
  :group 'apheleia)


(defcustom apheleia-formatter-exited-hook nil
  "Abnormal hook run after a formatter has finished running.
Must accept arbitrary keyword arguments. The following arguments
are defined at present:

`:formatter' - The symbol for the formatter that was run.

`:error' - Non-nil if the formatter failed, nil if it succeeded.

`:log' - The log buffer for that formatter, or nil if there is
none (e.g., because logging is not enabled).

This hook is run before `apheleia-after-format-hook', and may be
run multiple times if `apheleia-mode-alist' configures multiple
formatters to run in a chain, with one run per formatter."
  :type 'hook
  :group 'apheleia)

(defcustom apheleia-remote-algorithm 'cancel
  "How `apheleia' should process remote files/buffers.
Set to `cancel' to immediately fail whenever you try to format a remote
buffer.

Set to `remote' to make apheleia spawn the process and any other temporary
files on the same remote machine the buffer is on. Note due to restrictions
with `tramp' when this option is set `apheleia' will run any formatters
synchronously, meaning Emacs will block until formatting the buffer finishes.
For more information see:
https://www.mail-archive.com/tramp-devel@gnu.org/msg05623.html

Set to `local' to make `apheleia' run the formatter on the current machine
and then write the formatted output back to the remote machine. Note some
features of `apheleia' (such as `file' in `apheleia-formatters') is not
compatible with this option and formatters relying on them will crash."
  :type '(choice (const :tag "Run the formatter on the local machine" local)
                 (const :tag "Run the formatter on the remote machine" remote)
                 (const :tag "Disable formatting for remote buffers" cancel))
  :group 'apheleia)

(defvar-local apheleia--current-process nil
  "Current process that Apheleia is running, or nil.
Keeping track of this helps avoid running more than one process
at once.")

(cl-defun apheleia--make-process
    (&key name stdin stdout stderr command
          remote noquery connection-type callback)
  "Helper to run a formatter process asynchronously.
This starts a formatter process using COMMAND and then connects
STDIN, STDOUT and STDERR buffers to the processes different
streams. Once the process is finished CALLBACK will be invoked
with the exit-code of the formatter process as well as a boolean
saying whether the process was interrupted before completion.
REMOTE if supplied will be passed as the FILE-HANDLER argument to
`make-process'.

See `make-process' for a description of the NAME and NOQUERY
arguments."
  (apheleia--log
   'process "Using make-process to create process %s with %S" name command)
  (let ((proc
         (make-process
          :name name
          :buffer stdout
          :stderr stderr
          :command command
          :file-handler remote
          :noquery noquery
          :connection-type connection-type
          :sentinel
          (lambda (proc _event)
            (unless (process-live-p proc)
              (funcall
               callback
               (process-exit-status proc)
               (process-get proc :interrupted)))))))
    (set-process-sentinel (get-buffer-process stderr) #'ignore)
    (when stdin
      (apheleia--log
       'process
       "Sending %d bytes to stdin of process %s" (buffer-size stdin) name)
      (set-process-coding-system
       proc
       nil
       (buffer-local-value 'buffer-file-coding-system stdin))
      (process-send-string
       proc
       (with-current-buffer stdin
         (buffer-string))))
    (process-send-eof proc)
    proc))

(cl-defun apheleia--call-process
    (&key name stdin stdout stderr command
          remote noquery connection-type callback)
  "Helper to synchronously run a formatter process.
This function essentially runs COMMAND synchronously passing STDIN
as standard input and saving output to the STDOUT and STDERR buffers.
Once the process is finished CALLBACK will be invoked with the exit
code (see `process-exit-status') of the process.

This function accepts all the same arguments as `apheleia--make-process'
for simplicity, however some may not be used. This includes: NAME,
NO-QUERY, and CONNECTION-TYPE."
  (ignore name noquery connection-type)
  (let* ((run-on-remote (and (eq apheleia-remote-algorithm 'remote)
                             remote))
         (stderr-file (apheleia--make-temp-file run-on-remote "apheleia"))
         (args
          (append
           (list
            ;; argv[0]
            (car command)
            ;; If stdin we don't delete the STDIN buffer text with
            ;; `call-process-region'. Otherwise we send no INFILE
            ;; argument to `call-process'.
            (not stdin)
            ;; stdout buffer and stderr file. `call-process' cannot
            ;; capture stderr into a separate buffer, the best we can
            ;; do is save and read from a file.
            `(,stdout ,stderr-file)
            ;; Do not re/display stdout as output is received.
            nil)
           ;; argv[1:]
           (cdr command))))
    (apheleia--log
     'process "Sending stderr for process %s to tempfile %s"
     name stderr-file)
    (unwind-protect
        (let ((exit-status
               (cl-letf* ((message (symbol-function #'message))
                          ((symbol-function #'message)
                           (lambda (format-string &rest args)
                             (unless (string-prefix-p "Renaming" (car args))
                               (apply message format-string args)))))
                 (cond
                  ((and run-on-remote stdin)
                   ;; There's no call-process variant for this, we'll have to
                   ;; copy STDIN to a remote temporary file, create a subshell
                   ;; on the remote that runs the formatter and passes the temp
                   ;; file as stdin and then deletes it.
                   (let* ((remote-stdin
                           (apheleia--make-temp-file
                            run-on-remote "apheleia-stdin"))
                          ;; WARN: This assumes a POSIX compatible shell.
                          (shell
                           (or (bound-and-true-p tramp-default-remote-shell)
                               "sh"))
                          (shell-command
                           (concat
                            (mapconcat #'shell-quote-argument command " ")
                            " < "
                            (shell-quote-argument
                             (apheleia-formatters-local-buffer-file-name
                              remote-stdin)))))
                     (unwind-protect
                         (progn
                           (with-current-buffer stdin
                             (apheleia--write-region-silently
                              nil nil remote-stdin))
                           (apheleia--log
                            'process
                            "Using process-file to create process %s with %S"
                            name (list shell "-c" shell-command))
                           (process-file
                            shell nil (nth 2 args) nil "-c" shell-command))
                       (delete-file remote-stdin))))
                  (stdin
                   (apheleia--log
                    'process
                    "Using call-process-region to create process %s with %S"
                    name command)
                   (with-current-buffer stdin
                     (apply #'call-process-region
                            (point-min) (point-max) args)))
                  (run-on-remote
                   (apheleia--log
                    'process
                    "Using process-file to create process %s with %S"
                    name command)
                   (apply #'process-file args))
                  (t
                   (apheleia--log
                    'process
                    "Using process-file to create process %s with %S"
                    name command)
                   (apply #'call-process args))))))
          ;; Save stderr from STDERR-FILE back into the STDERR buffer.
          (with-current-buffer stderr
            (insert-file-contents stderr-file))
          ;; I don't think it's possible to get here if the process
          ;; was interrupted, since we were running it synchronously,
          ;; so it should be ok to assume we pass nil to the callback.
          (funcall callback exit-status nil)
          ;; We return nil because there's no live process that can be
          ;; returned.
          nil)
      (delete-file stderr-file))))

(cl-defun apheleia--execute-formatter-process
    (&key ctx callback ensure exit-status)
  "Wrapper for `make-process' that behaves a bit more nicely.
CTX is a formatter process context (see `apheleia-formatter--context').
CALLBACK is invoked with one argument, the buffer containing the text
from stdout, when the process terminates (if it succeeds). ENSURE is a
callback that's invoked whether the process exited successfully or
not. EXIT-STATUS is a function which is called with the exit
status of the command; it should return non-nil to indicate that
the command succeeded. If EXIT-STATUS is omitted, then the
command succeeds provided that its exit status is 0."
  (apheleia--log
   'process "Trying to execute formatter process %s with %S"
   (apheleia-formatter--name ctx)
   `(,(apheleia-formatter--arg1 ctx)
     ,@(apheleia-formatter--argv ctx)))
  (when (process-live-p apheleia--current-process)
    (apheleia--log
     'process "Interrupting an existing process %S" apheleia--current-process)
    (message "Interrupting %s" apheleia--current-process)
    (process-put apheleia--current-process :interrupted t)
    (interrupt-process apheleia--current-process)
    (accept-process-output apheleia--current-process 0.1 nil 'just-this-one)
    (when (process-live-p apheleia--current-process)
      (kill-process apheleia--current-process)))
  (let* ((name (file-name-nondirectory (apheleia-formatter--arg1 ctx)))
         (stdout (generate-new-buffer
                  (format " *apheleia-%s-stdout*" name)))
         (stderr (generate-new-buffer
                  (format " *apheleia-%s-stderr*" name)))
         (log-name (apheleia-log--buffer-name name)))
    (condition-case-unless-debug e
        (progn
          (setq apheleia--current-process
                (funcall
                 (if (apheleia-formatter--remote ctx)
                     #'apheleia--call-process
                   #'apheleia--make-process)
                 :name (format "apheleia-%s" name)
                 :stdin (apheleia-formatter--stdin ctx)
                 :stdout stdout
                 :stderr stderr
                 :command `(,(apheleia-formatter--arg1 ctx)
                            ,@(apheleia-formatter--argv ctx))
                 :remote (apheleia-formatter--remote ctx)
                 :connection-type 'pipe
                 :noquery t
                 :callback
                 (lambda (proc-exit-status proc-interrupted)
                   (apheleia--log
                    'process
                    "Process %s exited with status %S%s"
                    name
                    proc-exit-status
                    (if proc-interrupted
                        " (interrupted)"
                      " (not interrupted)"))
                   (setf (apheleia-formatter--exit-status ctx)
                         proc-exit-status)
                   (let ((exit-ok (and
                                   (not proc-interrupted)
                                   (funcall
                                    (or exit-status #'zerop)
                                    (apheleia-formatter--exit-status ctx)))))
                     ;; Append standard-error from current formatter
                     ;; to log buffer when
                     ;; `apheleia-log-only-errors' is nil or the
                     ;; formatter failed. Every process output is
                     ;; delimited by a line-feed character.
                     (unless (and exit-ok apheleia-log-only-errors)
                       (apheleia-log--formatter-result
                        ctx
                        log-name
                        (apheleia-formatter--exit-status ctx)
                        (buffer-local-value 'default-directory stdout)
                        (with-current-buffer stderr
                          (string-trim (buffer-string)))))
                     (when (apheleia-formatter--name ctx)
                       (apheleia--log
                        'hook
                        "Invoking apheleia-formatter-exited-hook")
                       (run-hook-with-args
                        'apheleia-formatter-exited-hook
                        :formatter (apheleia-formatter--name ctx)
                        :error (not exit-ok)
                        :log (get-buffer log-name)))
                     (unwind-protect
                         (if exit-ok
                             (when callback
                               (apheleia--log
                                'process
                                (concat "Invoking process callback due "
                                        "to successful exit status"))
                               (funcall callback stdout))
                           (message
                            (concat
                             "Failed to run %s: exit status %s "
                             "(see %s %s)")
                            (apheleia-formatter--arg1 ctx)
                            proc-exit-status
                            (if (string-prefix-p " " log-name)
                                "hidden buffer"
                              "buffer")
                            (string-trim log-name)))
                       (when ensure
                         (funcall ensure))
                       (ignore-errors
                         (kill-buffer stdout))
                       (ignore-errors
                         (kill-buffer stderr))))))))
      (error
       (ignore-errors
         (kill-buffer stdout))
       (ignore-errors
         (kill-buffer stderr))
       (message "Failed to run %s: %s" name (error-message-string e))))))

(defun apheleia--write-region-silently
    (start end filename &optional
           append visit lockname mustbenew write-region)
  "Like `write-region', but silent.
START, END, FILENAME, APPEND, VISIT, LOCKNAME, and MUSTBENEW are
as in `write-region'. WRITE-REGION is used instead of the actual
`write-region' function, if provided."
  (funcall (or write-region #'write-region)
           start end filename append 0 lockname mustbenew)
  (when (or (eq visit t) (stringp visit))
    (setq buffer-file-name (if (eq visit t)
                               filename
                             visit))
    (set-visited-file-modtime)
    (set-buffer-modified-p nil)))

(defun apheleia--save-buffer-silently ()
  "Save the current buffer to its backing file, silently."
  (cl-letf* ((write-region (symbol-function #'write-region))
             ((symbol-function #'write-region)
              (lambda (start end filename &optional
                             append visit lockname mustbenew)
                (apheleia--write-region-silently
                 start end filename append visit
                 lockname mustbenew write-region)))
             (message (symbol-function #'message))
             ((symbol-function #'message)
              (lambda (format &rest args)
                (unless (equal format "Saving file %s...")
                  (apply message format args))))
             ;; Avoid triggering `after-set-visited-file-name-hook',
             ;; which can have various undesired effects in particular
             ;; major modes. Unfortunately, `write-file' triggers this
             ;; hook unconditionally even if the filename was not
             ;; changed, hence this hack :/
             (run-hooks (symbol-function #'run-hooks))
             ((symbol-function #'run-hooks)
              (lambda (&rest args)
                (unless (equal args '(after-set-visited-file-name-hook))
                  (apply run-hooks args)))))
    (save-buffer)))

(defun apheleia--make-temp-file (remote prefix &optional dir-flag suffix)
  "Create a temporary file optionally on a remote machine.
This function calls `make-temp-file' or `make-nearby-temp-file' depending on
the value of REMOTE.

See `make-temp-file' for a description of PREFIX, DIR-FLAG, and SUFFIX."
  (funcall
   (if remote
       #'make-nearby-temp-file
     #'make-temp-file)
   prefix dir-flag suffix))

(defun apheleia--create-rcs-patch (old-buffer new-buffer remote callback)
  "Generate RCS patch from text in OLD-BUFFER to text in NEW-BUFFER.
Once finished, invoke CALLBACK with a buffer containing the patch
as its sole argument.

See `apheleia--run-formatters' for a description of REMOTE."
  (apheleia--log
   'rcs "Creating RCS patch between buffers with %d and %d bytes"
   (buffer-size old-buffer) (buffer-size new-buffer))
  ;; Make sure at least one of the two buffers is saved to a file. The
  ;; other one we can feed on stdin.
  (let ((old-fname
         (with-current-buffer old-buffer
           (and (not (buffer-modified-p)) buffer-file-name)))
        (new-fname
         (with-current-buffer new-buffer
           (and (not (buffer-modified-p)) buffer-file-name)))
        ;; Place any temporary files we must delete in here.
        (clear-files nil)
        (run-on-remote (and (eq apheleia-remote-algorithm 'remote)
                            remote)))
    (cl-labels ((;; Weird indentation because of differences in Emacs
                 ;; indentation algorithm between 27 and 28
                 apheleia--make-temp-file-for-rcs-patch
                 (buffer &optional fname)
                 ;; Ensure there's a file with the contents of `buffer' on the
                 ;; target machine. `fname', if given, refers to an existing
                 ;; file that may not exist on the target machine and needs
                 ;; to be copied over.
                 (let ((fname-remote (and fname (file-remote-p fname))))
                   (when (or (not fname)
                             (not (equal run-on-remote fname-remote)))
                     (setq fname
                           (apheleia--make-temp-file run-on-remote "apheleia"))
                     (push fname clear-files)
                     (with-current-buffer buffer
                       (apheleia--write-region-silently
                        (point-min) (point-max) fname)))
                   (apheleia-formatters-local-buffer-file-name fname))))
      ;; Ensure file is on target right machine, or create a copy of it.
      (when old-fname
        (setq old-fname
              (apheleia--make-temp-file-for-rcs-patch old-buffer old-fname)))
      (when new-fname
        (setq new-fname
              (apheleia--make-temp-file-for-rcs-patch new-buffer new-fname)))
      ;; When neither files have an open file-handle, create one.
      (unless (or old-fname new-fname)
        (setq new-fname (apheleia--make-temp-file-for-rcs-patch new-buffer))))

    (let ((ctx (apheleia-formatter--context)))
      (setf (apheleia-formatter--name ctx) nil ; Skip logging on failure
            (apheleia-formatter--arg1 ctx) "diff"
            (apheleia-formatter--argv ctx) `("--rcs" "--strip-trailing-cr" "--"
                                             ,(or old-fname "-")
                                             ,(or new-fname "-"))
            (apheleia-formatter--remote ctx) remote
            (apheleia-formatter--stdin ctx)
            (if new-fname old-buffer new-buffer))

      (apheleia--execute-formatter-process
       :ctx ctx
       :callback callback
       :ensure
       (lambda ()
         (dolist (file clear-files)
           (ignore-errors
             (delete-file file))))
       ;; Exit status is 0 if no changes, 1 if some changes, and 2 if
       ;; error.
       :exit-status (lambda (status) (memq status '(0 1)))))))

(defun apheleia--safe-buffer-name ()
  "Return `buffer-name' without special file-system characters."
  ;; See https://stackoverflow.com/q/1976007 for a list of supported
  ;; characters on all systems.
  (replace-regexp-in-string
   (rx (or "/" "<" ">" ":" "\"" "\\" "|" "?" "*"))
   ""
   (buffer-name)))

(defun apheleia--replq (dest in out)
  "Replace all references to IN with OUT in DEST.
This function does not modify DEST in place, it returns a copy."
  (setq in (apheleia--ensure-list in))
  (mapcar (lambda (arg)
            (if (memq arg in)
                out
              arg))
          dest))

(defun apheleia--formatter-context (name command remote &optional stdin-buffer)
  "Construct a formatter context for the formatter with NAME and COMMAND.
Returns an `apheleia-formatter--context' object on success and nil if
the formatter is not executable. The returned formatter context may
have some state such as temporary files that the caller is expected
to cleanup.

STDIN-BUFFER is the optional buffer to use when creating a temporary
file for the formatters standard input. REMOTE asserts whether the
buffer being formatted is on a remote machine or the local machine.
See `apheleia--run-formatters' for more details on the usage of REMOTE.

If COMMAND uses the symbol `file' and the current buffer is modified
from what is written to disk, then return nil meaning meaning no
cmd is to be run."
  (cl-block nil
    (let* ((context (apheleia-formatter--context))
           (run-on-remote
            (when (eq apheleia-remote-algorithm 'remote)
              remote))
           ;; Whether the machine the process will run on matches
           ;; the machine the buffer/file is currently on. Either
           ;; we're running remotely and the buffer is remote or
           ;; we're not running remotely and the buffer is not
           ;; remote.
           (remote-match (equal run-on-remote remote))
           (stdin (or stdin-buffer (current-buffer)))
           (command (apply #'list command)))
      (setf (apheleia-formatter--name context) name)
      (setf (apheleia-formatter--stdin context) stdin)
      (setf (apheleia-formatter--remote context) remote)
      ;; TODO: Support arbitrary package managers, not just NPM.
      (when (memq 'npx command)
        (setq command (remq 'npx command))
        (when remote-match
          (when-let ((project-dir
                      (locate-dominating-file default-directory
                                              "node_modules")))
            (let ((binary
                   (expand-file-name
                    (car command)
                    (expand-file-name
                     ".bin"
                     (expand-file-name "node_modules" project-dir)))))
              (when (file-executable-p binary)
                (setcar command binary))))))

      (when (or (memq 'file command) (memq 'filepath command))
        ;; Fail when using file but not as the first formatter in this
        ;; sequence. (But filepath is okay, since it indicates content
        ;; is not actually being read from the named file.)
        (when (memq 'file command)
          (when stdin-buffer
            (error "Cannot run formatter using `file' in a sequence unless \
it's first in the sequence"))
          (unless remote-match
            (error "Formatter uses `file' but process will run on different \
machine from the machine file is available on"))
          (setq stdin nil)
          ;; If `buffer-file-name' is nil then there is no backing
          ;; file, so `buffer-modified-p' should be ignored (it always
          ;; returns non-nil).
          (when (and (buffer-modified-p) buffer-file-name)
            (cl-return)))
        ;; We always strip out the remote-path prefix for file/filepath.
        (let ((file-name (apheleia-formatters-local-buffer-file-name
                          (or buffer-file-name
                              (concat default-directory
                                      (apheleia--safe-buffer-name))))))
          (setq command (apheleia--replq command '(file filepath) file-name))))

      (when (or (memq 'input command) (memq 'inplace command))
        (let ((input-fname (apheleia--make-temp-file
                            run-on-remote "apheleia" nil
                            (when-let ((file-name
                                        (or buffer-file-name
                                            (apheleia--safe-buffer-name))))
                              (file-name-extension file-name 'period)))))
          (with-current-buffer stdin
            (apheleia--write-region-silently nil nil input-fname))
          (setf (apheleia-formatter--input-fname context) input-fname
                (apheleia-formatter--stdin context) nil)
          ;; Inplace is the same as input but the output file is the
          ;; input file.
          (when (memq 'inplace command)
            (setf (apheleia-formatter--output-fname context) input-fname))
          (setq command (apheleia--replq
                         command '(input inplace)
                         (apheleia-formatters-local-buffer-file-name
                          input-fname)))))

      (when (memq 'output command)
        (let ((output-fname (apheleia--make-temp-file
                             run-on-remote "apheleia")))
          (setf (apheleia-formatter--output-fname context) output-fname)
          (setq command (apheleia--replq
                         command 'output
                         (apheleia-formatters-local-buffer-file-name
                          output-fname)))))

      ;; Evaluate each element of arg that isn't a string and replace
      ;; it with the evaluated value. The result of an evaluation should
      ;; be a string or a list of strings. If the former its replaced as
      ;; is. If the latter the contents of the list is substituted in
      ;; place.
      (setq command
            (cl-loop
             for arg in command
             with val = nil
             do (setq val (if (stringp arg)
                              arg
                            (eval arg)))
             if val
             if (and (consp val)
                     (cl-every #'stringp val))
             append val
             else if (stringp val)
             collect val
             else do (error "Result of command evaluation must be a string \
or list of strings: %S" arg)))
      (setf (apheleia-formatter--arg1 context) (car command)
            (apheleia-formatter--argv context) (cdr command))
      context)))

(defun apheleia--run-formatter-process
    (command buffer remote callback stdin formatter)
  "Run a formatter using a shell command.
COMMAND should be a list of string or symbols for the formatter that
will format the current buffer. See `apheleia--run-formatters' for a
description of COMMAND, BUFFER, CALLBACK, REMOTE, and STDIN. FORMATTER
is the symbol of the current formatter being run, for diagnostic
purposes."
  ;; NOTE: We switch to the original buffer both to format the command
  ;; correctly and also to ensure any buffer local variables correctly
  ;; resolve for the whole formatting process (for example
  ;; `apheleia--current-process').
  (with-current-buffer buffer
    (when-let ((ctx
                (apheleia--formatter-context formatter command remote stdin))
               (exec-path
                (append `(,(expand-file-name
                            "scripts/formatters"
                            (file-name-directory
                             (file-truename
                              ;; Borrowed with love from Magit
                              (let ((load-suffixes '(".el")))
                                (locate-library "apheleia"))))))
                        exec-path)))
      (if (executable-find (apheleia-formatter--arg1 ctx)
                           (eq apheleia-remote-algorithm 'remote))
          (apheleia--execute-formatter-process
           :ctx ctx
           :callback
           (lambda (stdout)
             (when-let
                 ((output-fname (apheleia-formatter--output-fname ctx)))
               ;; Load output-fname contents into the stdout buffer.
               (with-current-buffer stdout
                 (erase-buffer)
                 (insert-file-contents-literally output-fname)))
             (funcall callback stdout))
           :ensure
           (lambda ()
             (dolist (fname (list (apheleia-formatter--input-fname ctx)
                                  (apheleia-formatter--output-fname ctx)))
               (when fname
                 (ignore-errors (delete-file fname))))))
        (apheleia--log
         'process
         "Could not find executable for formatter %s, skipping" formatter)))))

(defun apheleia--run-formatter-function
    (func buffer remote callback stdin formatter)
  "Run a formatter using a Lisp function FUNC.
See `apheleia--run-formatters' for a description of BUFFER, REMOTE,
CALLBACK and STDIN. FORMATTER is the symbol of the current formatter
being run, for diagnostic purposes."
  (let* ((formatter-name (if (symbolp func) (symbol-name func) "lambda"))
         (scratch (generate-new-buffer
                   (format " *apheleia-%s-scratch*" formatter-name))))
    (with-current-buffer scratch
      ;; We expect FUNC to modify scratch in place so we can't simply pass
      ;; STDIN to it. When STDIN isn't nil, it's the output of a previous
      ;; formatter and we want to keep it alive so we can debug any issues
      ;; with it.
      (insert-buffer-substring (or stdin buffer))
      (funcall func
               ;; Original buffer being formatted. This shouldn't be
               ;; modified. You can use it to check things like the
               ;; current major mode, or the buffer filename. If you
               ;; use it as input for the formatter, your formatter
               ;; won't work when chained after another formatter.
               :buffer buffer
               ;; Buffer the formatter should modify. This starts out
               ;; containing the original file contents, which will be
               ;; the same as `buffer' except it has already been
               ;; transformed by any formatters that ran previously.
               :scratch scratch
               ;; Name of the current formatter symbol, e.g. `black'.
               :formatter formatter
               ;; Callback after successfully formatting.
               :callback
               (lambda ()
                 (unwind-protect
                     (funcall callback scratch)
                   (kill-buffer scratch)))
               ;; The remote part of the buffers file-name or directory.
               :remote remote
               ;; Whether the formatter should be run async or not.
               :async (not remote)
               ;; Callback when formatting scratch has failed.
               :callback
               (apply-partially #'kill-buffer scratch)))))

(cl-defun apheleia-indent-lisp-buffer
    (&key buffer scratch callback &allow-other-keys)
  "Format a Lisp BUFFER.
Use SCRATCH as a temporary buffer and CALLBACK to apply the
transformation.

For more implementation detail, see
`apheleia--run-formatter-function'."
  (with-current-buffer scratch
    (setq-local indent-line-function
                (buffer-local-value 'indent-line-function buffer))
    (setq-local lisp-indent-function
                (buffer-local-value 'lisp-indent-function buffer))
    (funcall (with-current-buffer buffer major-mode))
    (goto-char (point-min))
    (let ((inhibit-message t)
          (message-log-max nil))
      (indent-region (point-min) (point-max)))
    (funcall callback)))

(defun apheleia--run-formatters
    (formatters buffer remote callback &optional stdin)
  "Run one or more code formatters on the current buffer.
FORMATTERS is a list of symbols that appear as keys in
`apheleia-formatters'. BUFFER is the `current-buffer' when this
function was first called. Once all the formatters in COMMANDS
finish successfully then invoke CALLBACK with one argument, a
buffer containing the output of all the formatters. REMOTE asserts
whether the buffer being formatted is on a remote machine or the
current machine. It should be the output of `file-remote-p' on the
current variable `buffer-file-name'. REMOTE is the remote part of the
original buffers file-name or directory'. It's used alongside
`apheleia-remote-algorithm' to determine where the formatter process
and any temporary files it may need should be placed.

STDIN is a buffer containing the standard input for the first
formatter in COMMANDS. This should not be supplied by the caller
and instead is supplied by this command when invoked recursively.
The stdout of the previous formatter becomes the stdin of the
next formatter."
  (apheleia--log
   'run-formatter
   "Running formatters %S on buffer %S" formatters buffer)
  (let ((command (alist-get (car formatters) apheleia-formatters)))
    (funcall
     (cond
      ((consp command)
       #'apheleia--run-formatter-process)
      ((or (functionp command)
           (symbolp command))
       #'apheleia--run-formatter-function)
      (t
       (error "Formatter must be a shell command or a Lisp \
function: %s" command)))
     command
     buffer
     remote
     (lambda (stdout)
       (unless (string-empty-p (with-current-buffer stdout (buffer-string)))
         (if (cdr formatters)
             ;; Forward current stdout to remaining formatters, passing along
             ;; the current callback and using the current formatters output
             ;; as stdin.
             (apheleia--run-formatters
              (cdr formatters) buffer remote callback stdout)
           (funcall callback stdout))))
     stdin
     (car formatters))))

;;;###autoload
(defvar-local apheleia-formatter nil
  "Name of formatter to use in current buffer, a symbol or nil.
If non-nil, then `apheleia-formatters' should have a matching
entry. This overrides `apheleia-mode-alist'.

The value can also be a list of symbols to apply multiple
formatters in sequence.")

(defun apheleia--formatter-safe-p (val)
  "Return non-nil if VAL is a good value for `apheleia-formatter'."
  (or (symbolp val)
      (and (listp val)
           (cl-every #'symbolp val))))

(put 'apheleia-formatter 'safe-local-variable #'apheleia--formatter-safe-p)

(defun apheleia--ensure-list (arg)
  "Ensure ARG is a list of length at least 1.
When ARG is not a list its turned into a list."
  (if (listp arg)
      arg
    (list arg)))

(defun apheleia--get-mode-chain ()
  "Return list of major modes in current buffer.
This is a list starting with `major-mode' and followed by its
parents, if any."
  (let ((modes (list major-mode)))
    (while (get (car modes) 'derived-mode-parent)
      (push (get (car modes) 'derived-mode-parent) modes))
    (nreverse modes)))

(defun apheleia--get-formatters (&optional interactive)
  "Return the list of formatters to use for the current buffer.
This is a list of symbols that may appear as cars in
`apheleia-formatters', or nil if no formatter is configured for
the current buffer.

Consult the values of `apheleia-mode-alist' and
`apheleia-formatter' to determine which formatter is configured.

If INTERACTIVE is non-nil, then prompt the user for which
formatter to run if none is configured, instead of returning nil.
If INTERACTIVE is the special symbol `prompt', then prompt
even if a formatter is configured."
  (or (and (not (eq interactive 'prompt))
           (apheleia--ensure-list
            (or apheleia-formatter
                ;; Go through the mode alist. There are two types of
                ;; entries, mode and regex. We should return whichever
                ;; entry matches first in the list. However, if two
                ;; modes match, then we should return the entry for
                ;; the more specific mode.
                ;;
                ;; Implementation: Iterate once. If we match a regex,
                ;; immediately return, unless we already matched a
                ;; mode (setting the `formatters' variable), in which
                ;; case do not return, but also keep going to see if
                ;; there is a more specific mode later in the list. If
                ;; we match a mode, save the entry for later
                ;; reference, as well as the mode that matched it.
                ;; Update that saved entry only when we find a more
                ;; specific mode (i.e., a mode that is derived from
                ;; but not equal to the previously saved mode). Return
                ;; at the end of the loop the saved entry, if we
                ;; didn't exit early.
                (let* ((unset (make-symbol "gensym-unset"))
                       (matched-mode nil)
                       (formatters unset))
                  (cl-dolist (entry apheleia-mode-alist
                                    (unless (eq formatters unset)
                                      formatters))
                    (when (and (stringp (car entry))
                               buffer-file-name
                               (string-match-p
                                (car entry) buffer-file-name)
                               (eq formatters unset))
                      (cl-return (cdr entry)))
                    (when (and (symbolp (car entry))
                               (derived-mode-p (car entry))
                               (or (eq formatters unset)
                                   (and
                                    (not (eq (car entry) matched-mode))
                                    (provided-mode-derived-p
                                     (car entry) matched-mode))))
                      (setq matched-mode (car entry))
                      (setq formatters (cdr entry))))))))
      (and interactive
           (list
            (intern
             (completing-read
              "Formatter: "
              (or (map-keys apheleia-formatters)
                  (user-error
                   "No formatters in `apheleia-formatters'"))
              nil 'require-match))))))

(provide 'apheleia-formatters)

;;; apheleia-formatters.el ends here<|MERGE_RESOLUTION|>--- conflicted
+++ resolved
@@ -56,11 +56,8 @@
     (denofmt-md . ("deno" "fmt" "-" "--ext" "md"))
     (denofmt-ts . ("deno" "fmt" "-" "--ext" "ts"))
     (denofmt-tsx . ("deno" "fmt" "-" "--ext" "tsx"))
-<<<<<<< HEAD
     (docformatter . ("apheleia-docformatter" filepath))
-=======
     (dprint . ("dprint" "fmt" "--stdin" filepath))
->>>>>>> 53c0389b
     (elm-format . ("elm-format" "--yes" "--stdin"))
     (fish-indent . ("fish_indent"))
     (fourmolu . ("fourmolu"))
