;;; apheleia-formatters.el --- Apheleia formatters -*- lexical-binding: t -*-

;;; Commentary:

;; Formatter helper functions and definitions for `apheleia'.

;;; Code:

(require 'cl-lib)
(require 'subr-x)

(defun apheleia-formatters-indent (tab-flag indent-flag indent-var)
  "Set flag for indentation.
Helper function for `apheleia-formatters' which allows you to supply
alternating flags based on the current buffers indent configuration. If the
buffer is indented with tabs then returns TAB-FLAG. Otherwise if INDENT-VAR
is set in the buffer return INDENT-FLAG and the value of INDENT-VAR. Use this
to easily configure the indentation level of a formatter."
  (cond
   (indent-tabs-mode tab-flag)
   (indent-var
    (when-let ((indent (and (boundp indent-var)
                            (symbol-value indent-var))))
      (list indent-flag (number-to-string indent))))))

(defun apheleia-formatters-js-indent (tab-flag indent-flag)
  "Variant of `apheleia-formatters-indent' for JavaScript like modes.
See `apheleia-formatters-indent' for a description of TAB-FLAG and
INDENT-FLAG."
  (apheleia-formatters-indent
   tab-flag indent-flag
   (cl-case major-mode
     (json-mode 'js-indent-level)
     (json-ts-mode 'json-ts-mode-indent-offset)
     (js-mode 'js-indent-level)
     (js-jsx-mode 'js-indent-level)
     (js2-mode 'js2-basic-offset)
     (js2-jsx-mode 'js2-basic-offset)
     (js3-mode 'js3-indent-level))))

(defcustom apheleia-formatters-respect-fill-column nil
  "Whether formatters should set `fill-column' related flags."
  :type 'boolean
  :group 'apheleia)

(defun apheleia-formatters-fill-column (fill-flag)
  "Set flag for wrap column.
Helper function to set a flag based on `fill-column'. When `fill-column' is set
and `apheleia-formatters-respect-fill-column' return a list of FILL-FLAG and
`fill-column'."
  (when (and apheleia-formatters-respect-fill-column
             (bound-and-true-p fill-column))
    (list fill-flag (number-to-string fill-column))))

(defun apheleia-formatters-locate-file (file-flag file-name)
  "Set a flag based on a dominating-file.
Look for a file up recursively from the current directory until FILE-NAME is
found. If found return a list of FILE-FLAG and the absolute path to the located
FILE-NAME."
  (when-let ((file (locate-dominating-file default-directory file-name)))
    (list file-flag (concat (expand-file-name file) file-name))))

(defun apheleia-formatters-extension-p (&rest exts)
  "Assert whether current buffer has an extension in EXTS."
  (when-let ((name buffer-file-name)
             (ext (file-name-extension name)))
    (cl-find-if (apply-partially #'string-equal ext)
                exts)))

(defcustom apheleia-formatters-mode-extension-assoc
  '((c-mode . ".c")
    (c-ts-mode . ".c")
    (c++-mode . ".cpp")
    (c++-ts-mode . ".cpp")
    (glsl-mode . ".glsl")
    (java-mode . ".java")
    (java-ts-mode . ".java"))
  "Association list between major-modes and common file extensions for them."
  :type 'alist
  :group 'apheleia)

(defun apheleia-formatters-mode-extension (&optional flag)
  "Get a file-extension based on the current `major-mode'.
If FLAG is set this function returns a list of FLAG and then the extension.
Otherwise return the extension only."
  (when-let ((ext
              (alist-get major-mode apheleia-formatters-mode-extension-assoc)))
    (if flag
        (list flag ext)
      ext)))

(defun apheleia-formatters-local-buffer-file-name ()
  "Get variable `buffer-file-name' without any remote components."
  (when-let ((name buffer-file-name))
    (let ((remote (file-remote-p name)))
      (if remote
          (substring name (length remote))
        name))))



(defcustom apheleia-formatters
  '((bean-format . ("bean-format"))
    (black . ("black"
              (when (apheleia-formatters-extension-p "pyi") "--pyi")
              (apheleia-formatters-fill-column "--line-length")
              "-"))
    (brittany . ("brittany"))
    (caddyfmt . ("caddy" "fmt" "-"))
    (clang-format . ("clang-format"
                     "-assume-filename"
                     (or (buffer-file-name)
                         (apheleia-formatters-mode-extension)
                         ".c")))
    (crystal-tool-format . ("crystal" "tool" "format" "-"))
    (dart-format . ("dart" "format"))
    (elm-format . ("elm-format" "--yes" "--stdin"))
    (fish-indent . ("fish_indent"))
    (gofmt . ("gofmt"))
    (gofumpt . ("gofumpt"))
    (goimports . ("goimports"))
    (google-java-format . ("google-java-format" "-"))
    (isort . ("isort" "-"))
    (lisp-indent . apheleia-indent-lisp-buffer)
    (ktlint . ("ktlint" "--log-level=none" "--stdin" "-F" "-"))
    (latexindent . ("latexindent" "--logfile=/dev/null"))
    (mix-format . ("mix" "format" "-"))
    (nixfmt . ("nixfmt"))
    (ocamlformat . ("ocamlformat" "-" "--name" filepath
                    "--enable-outside-detected-project"))
    (phpcs . ("apheleia-phpcs"))
    (prettier
     . (npx "prettier" "--stdin-filepath" filepath
            (apheleia-formatters-js-indent "--use-tabs" "--tab-width")))
    (prettier-css
     . (npx "prettier" "--stdin-filepath" filepath "--parser=css"
            (apheleia-formatters-js-indent "--use-tabs" "--tab-width")))
    (prettier-html
     . (npx "prettier" "--stdin-filepath" filepath "--parser=html"
            (apheleia-formatters-js-indent "--use-tabs" "--tab-width")))
    (prettier-graphql
     . (npx "prettier" "--stdin-filepath" filepath "--parser=graphql"
            (apheleia-formatters-js-indent "--use-tabs" "--tab-width")))
    (prettier-javascript
     . (npx "prettier" "--stdin-filepath" filepath "--parser=babel-flow"
            (apheleia-formatters-js-indent "--use-tabs" "--tab-width")))
    (prettier-json
     . (npx "prettier" "--stdin-filepath" filepath "--parser=json"
            (apheleia-formatters-js-indent "--use-tabs" "--tab-width")))
    (prettier-markdown
     . (npx "prettier" "--stdin-filepath" filepath "--parser=markdown"
            (apheleia-formatters-js-indent "--use-tabs" "--tab-width")))
    (prettier-ruby
     . (npx "prettier" "--stdin-filepath" filepath "--parser=ruby"
            (apheleia-formatters-js-indent "--use-tabs" "--tab-width")))
    (prettier-scss
     . (npx "prettier" "--stdin-filepath" filepath "--parser=scss"
            (apheleia-formatters-js-indent "--use-tabs" "--tab-width")))
    (prettier-svelte
     . (npx "prettier" "--stdin-filepath" filepath "--parser=svelte"
            (apheleia-formatters-js-indent "--use-tabs" "--tab-width")))
    (prettier-typescript
     . (npx "prettier" "--stdin-filepath" filepath "--parser=typescript"
            (apheleia-formatters-js-indent "--use-tabs" "--tab-width")))
    (prettier-yaml
<<<<<<< HEAD
     . (npx "prettier" "--stdin-filepath" filepath "--parser=yaml"))
    (shfmt . ("shfmt" "-i" "4"))
    (rufo . ("rufo" "--filename" filepath "--simple-exit"))
=======
     . (npx "prettier" "--stdin-filepath" filepath "--parser=yaml"
            (apheleia-formatters-js-indent "--use-tabs" "--tab-width")))
    (purs-tidy . (npx "purs-tidy" "format"))
    (shfmt . ("shfmt"
              "-filename" filepath
              "-ln" (cl-case (bound-and-true-p sh-shell)
                      (sh "posix")
                      (t "bash"))
              "-i" (number-to-string
                    (cond
                     (indent-tabs-mode 0)
                     ((boundp 'sh-basic-offset)
                      sh-basic-offset)
                     (t 4)))
              "-"))
>>>>>>> ad728cfa
    (stylua . ("stylua" "-"))
    (rustfmt . ("rustfmt" "--quiet" "--emit" "stdout"))
    (terraform . ("terraform" "fmt" "-")))
  "Alist of code formatting commands.
The keys may be any symbols you want, and the values are shell
commands, lists of strings and symbols, or a function symbol.

If the value is a function, the function will be called with
keyword arguments (see the implementation of
`apheleia--run-formatter-function' to see which). It should use
`cl-defun' with `&allow-other-keys' for forward compatibility.

Otherwise in Lisp code, the format of commands is similar to what
you pass to `make-process', except as follows.

Normally, the contents of the current buffer are passed to the
command on stdin, and the output is read from stdout. However, if
you use the symbol `file' as one of the elements of commands,
then the filename of the current buffer is substituted for
it. (Use `filepath' instead of `file' if you need the filename of
the current buffer, but you still want its contents to be passed
on stdin.)

If you instead use the symbol `input' as one of the elements of
commands, then the contents of the current buffer are written to
a temporary file and its name is substituted for `input'. Also,
if you use the symbol `output' as one of the elements of
commands, then it is substituted with the name of a temporary
file. In that case, it is expected that the command writes to
that file, and the file is then read into an Emacs buffer.

If you use the symbol `inplace' as one of the elements of the
list, then the contents of the current buffer are written to a
temporary file and its name is substituted for `inplace'.
However, unlike `input', it is expected that the formatter write
the formatted file back to the same file in place. In other
words, `inplace' is like `input' and `output' together.

If you use the symbol `npx' as one of the elements of commands,
then the first string element of the command list is resolved
inside node_modules/.bin if such a directory exists anywhere
above the current `default-directory'.

Any list elements that are not strings and not any of the special
symbols mentioned above will be evaluated when the formatter is
invoked, and spliced into the list. A form can evaluate either to
a string or to a list of strings.

The \"scripts/formatters\" subdirectory of the Apheleia source
repository is automatically prepended to $PATH (variable
`exec-path', to be specific) when invoking external formatters.
This is intended for internal use. If you would like to define
your own script, you can simply place it on your normal $PATH
rather than using this system."
  :type '(alist
          :key-type symbol
          :value-type
          (choice
           (repeat
            (choice
             (string :tag "Argument")
             (const :tag "Look for command in node_modules/.bin" npx)
             (const :tag "Name of file being formatted" filepath)
             (const :tag "Name of real file used for input" file)
             (const :tag "Name of temporary file used for input" input)
             (const :tag "Name of temporary file used for output" output)))
           (function :tag "Formatter function")))
  :group 'apheleia)

(defcustom apheleia-mode-alist
  '(;; php-mode has to come before cc-mode
    (php-mode . phpcs)
    ;; json-mode has to come before javascript-mode (aka js-mode)
    (json-mode . prettier-json)
    (json-ts-mode . prettier-json)
    ;; rest are alphabetical
    (bash-ts-mode . shfmt)
    (beancount-mode . bean-format)
    (c++-ts-mode . clang-format)
    (caddyfile-mode . caddyfmt)
    (cc-mode . clang-format)
    (c-mode . clang-format)
    (c-ts-mode . clang-format)
    (c++-mode . clang-format)
    (caml-mode . ocamlformat)
    (common-lisp-mode . lisp-indent)
    (crystal-mode . crystal-tool-format)
    (css-mode . prettier-css)
    (css-ts-mode . prettier-css)
    (dart-mode . dart-format)
    (elixir-mode . mix-format)
    (elixir-ts-mode . mix-format)
    (elm-mode . elm-format)
    (fish-mode . fish-indent)
    (go-mode . gofmt)
    (go-mod-ts-mode . gofmt)
    (go-ts-mode . gofmt)
    (graphql-mode . prettier-graphql)
    (haskell-mode . brittany)
    (html-mode . prettier-html)
    (java-mode . google-java-format)
    (java-ts-mode . google-java-format)
    (js3-mode . prettier-javascript)
    (js-mode . prettier-javascript)
    (js-ts-mode . prettier-javascript)
    (kotlin-mode . ktlint)
    (latex-mode . latexindent)
    (LaTeX-mode . latexindent)
    (lua-mode . stylua)
    (lisp-mode . lisp-indent)
    (nix-mode . nixfmt)
    (purescript-mode . purs-tidy)
    (python-mode . black)
    (python-ts-mode . black)
    (ruby-mode . prettier-ruby)
    (ruby-ts-mode . prettier-ruby)
    (rustic-mode . rustfmt)
    (rust-mode . rustfmt)
    (rust-ts-mode . rustfmt)
    (scss-mode . prettier-scss)
    (svelte-mode . prettier-svelte)
    (terraform-mode . terraform)
    (TeX-latex-mode . latexindent)
    (TeX-mode . latexindent)
    (tsx-ts-mode . prettier-typescript)
    (tuareg-mode . ocamlformat)
    (typescript-mode . prettier-typescript)
    (typescript-ts-mode . prettier-typescript)
    (web-mode . prettier)
    (yaml-mode . prettier-yaml)
    (yaml-ts-mode . prettier-yaml))
  "Alist mapping major mode names to formatters to use in those modes.
This determines what formatter to use in buffers without a
setting for `apheleia-formatter'. The keys are major mode
symbols (matched against `major-mode' with `derived-mode-p') or
strings (matched against value of variable `buffer-file-name'
with `string-match-p'), and the values are symbols with entries
in `apheleia-formatters' (or equivalently, they are allowed
values for `apheleia-formatter'). Values can be a list of such
symnols causing each formatter in the list to be called one after
the other (with the output of the previous formatter).
Earlier entries in this variable take precedence over later ones.

Be careful when writing regexps to include \"\\'\" and to escape
\"\\.\" in order to properly match a file extension. For example,
to match \".jsx\" files you might use \"\\.jsx\\'\".

If a given mode derives from another mode (e.g. `php-mode' and
`cc-mode'), then ensure that the deriving mode comes before the mode
to derive from, as the list is interpreted sequentially."
  :type '(alist
          :key-type
          (choice (symbol :tag "Major mode")
                  (string :tag "Buffer name regexp"))
          :value-type
          (choice (symbol :tag "Formatter")
                  (repeat
                   (symbol :tag "Formatter"))))
  :group 'apheleia)

(provide 'apheleia-formatters)

;;; apheleia-formatters.el ends here<|MERGE_RESOLUTION|>--- conflicted
+++ resolved
@@ -164,11 +164,6 @@
      . (npx "prettier" "--stdin-filepath" filepath "--parser=typescript"
             (apheleia-formatters-js-indent "--use-tabs" "--tab-width")))
     (prettier-yaml
-<<<<<<< HEAD
-     . (npx "prettier" "--stdin-filepath" filepath "--parser=yaml"))
-    (shfmt . ("shfmt" "-i" "4"))
-    (rufo . ("rufo" "--filename" filepath "--simple-exit"))
-=======
      . (npx "prettier" "--stdin-filepath" filepath "--parser=yaml"
             (apheleia-formatters-js-indent "--use-tabs" "--tab-width")))
     (purs-tidy . (npx "purs-tidy" "format"))
@@ -184,7 +179,7 @@
                       sh-basic-offset)
                      (t 4)))
               "-"))
->>>>>>> ad728cfa
+    (rufo . ("rufo" "--filename" filepath "--simple-exit"))
     (stylua . ("stylua" "-"))
     (rustfmt . ("rustfmt" "--quiet" "--emit" "stdout"))
     (terraform . ("terraform" "fmt" "-")))
