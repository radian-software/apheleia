--- conflicted
+++ resolved
@@ -149,10 +149,7 @@
     (stylua . ("stylua" "-"))
     (rustfmt . ("rustfmt" "--quiet" "--emit" "stdout"))
     (terraform . ("terraform" "fmt" "-"))
-<<<<<<< HEAD
     (xmllint . ("xmllint" "--format" "-"))
-    (yapf . ("yapf")))
-=======
     (yapf . ("yapf"))
     (yq-csv . ("yq" "--prettyPrint" "--no-colors"
                "--input-format" "csv" "--output-format" "csv"))
@@ -166,7 +163,6 @@
                "--input-format" "xml" "--output-format" "xml"))
     (yq-yaml . ("yq" "--prettyPrint" "--no-colors" "--no-doc"
                 "--input-format" "yaml" "--output-format" "yaml")))
->>>>>>> 317fe759
   "Alist of code formatting commands.
 The keys may be any symbols you want, and the values are shell
 commands, lists of strings and symbols, or a function symbol.
