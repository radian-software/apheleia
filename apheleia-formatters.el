;;; apheleia-formatters.el --- Run formatters -*- lexical-binding: t -*-

;;; Commentary:

;; This module defines a series of functions for running a formatter process
;; or formatter function and generating a RCS patch from the result.

;;; Code:

(require 'apheleia-formatter-context)
(require 'apheleia-log)
(require 'apheleia-utils)

(require 'cl-lib)
(require 'map)
(require 'subr-x)

(eval-when-compile
  (require 'rx))

(defcustom apheleia-formatters
  '((astyle . ("astyle" (apheleia-formatters-locate-file
                         "--options" ".astylerc")))
    (asmfmt . ("asmfmt"))
    (bean-format . ("bean-format"))
    (beautysh . ("beautysh"
                 (apheleia-formatters-indent
                  "--tab" "--indent-size" 'sh-basic-offset)
                 "-"))
    (black . ("black"
              (when (apheleia-formatters-extension-p "pyi") "--pyi")
              (apheleia-formatters-fill-column "--line-length")
              "-"))
    (brittany . ("brittany"))
    (buildifier . ("buildifier"))
    (caddyfmt . ("caddy" "fmt" "-"))
    (clang-format . ("clang-format"
                     "-assume-filename"
                     (or (apheleia-formatters-local-buffer-file-name)
                         (apheleia-formatters-mode-extension)
                         ".c")))
    (cmake-format . ("cmake-format" "-"))
    (crystal-tool-format . ("crystal" "tool" "format" "-"))
    (dart-format . ("dart" "format"))
    (elm-format . ("elm-format" "--yes" "--stdin"))
    (fish-indent . ("fish_indent"))
    (fourmolu . ("fourmolu"))
    (gawk . ("gawk" "-f" "-" "--pretty-print=-"))
    (gofmt . ("gofmt"))
    (gofumpt . ("gofumpt"))
    (goimports . ("goimports"))
    (google-java-format . ("google-java-format" "-"))
    (hclfmt . ("hclfmt"))
    (html-tidy "tidy"
               "--quiet" "yes"
               "--tidy-mark" "no"
               "--vertical-space" "yes"
               "-indent"
               (when (derived-mode-p 'nxml-mode)
                 "-xml")
               (apheleia-formatters-indent
                "--indent-with-tabs"
                "--indent-spaces"
                (cond
                 ((derived-mode-p 'nxml-mode)
                  'nxml-child-indent)
                 ((derived-mode-p 'web-mode)
                  'web-mode-indent-style)))
               (apheleia-formatters-fill-column "-wrap"))
    (isort . ("isort" "-"))
    (jq "jq" "." "-M"
        (apheleia-formatters-js-indent "--tab" "--indent"))
    (lisp-indent . apheleia-indent-lisp-buffer)
    (ktlint . ("ktlint" "--log-level=none" "--stdin" "-F" "-"))
    (latexindent . ("latexindent" "--logfile=/dev/null"))
    (mix-format . ("mix" "format" "-"))
    (nixfmt . ("nixfmt"))
    (ocamlformat . ("ocamlformat" "-" "--name" filepath
                    "--enable-outside-detected-project"))
    (ormolu . ("ormolu"))
    (perltidy . ("perltidy" "--quiet" "--standard-error-output"))
    (phpcs . ("apheleia-phpcs"))
    (prettier
     . ("apheleia-npx" "prettier" "--stdin-filepath" filepath
        (apheleia-formatters-js-indent "--use-tabs" "--tab-width")))
    (prettier-css
     . ("apheleia-npx" "prettier" "--parser=css"
        (apheleia-formatters-js-indent "--use-tabs" "--tab-width")))
    (prettier-html
     . ("apheleia-npx" "prettier" "--parser=html"
        (apheleia-formatters-js-indent "--use-tabs" "--tab-width")))
    (prettier-graphql
     . ("apheleia-npx" "prettier" "--parser=graphql"
        (apheleia-formatters-js-indent "--use-tabs" "--tab-width")))
    (prettier-javascript
     . ("apheleia-npx" "prettier" "--parser=babel-flow"
        (apheleia-formatters-js-indent "--use-tabs" "--tab-width")))
    (prettier-json
     . ("apheleia-npx" "prettier" "--parser=json"
        (apheleia-formatters-js-indent "--use-tabs" "--tab-width")))
    (prettier-markdown
     . ("apheleia-npx" "prettier" "--parser=markdown"
        (apheleia-formatters-js-indent "--use-tabs" "--tab-width")))
    (prettier-ruby
<<<<<<< HEAD
     . (npx "prettier" "--stdin-filepath" "dummy.rb"
            "--plugin=@prettier/plugin-ruby"
            (apheleia-formatters-js-indent "--use-tabs" "--tab-width")))
=======
     . ("apheleia-npx" "prettier" "--stdin-filepath" "dummy.rb"
        "--plugin=@prettier/plugin-ruby"
        (apheleia-formatters-js-indent "--use-tabs" "--tab-width")))
>>>>>>> 54a192c3
    (prettier-scss
     . ("apheleia-npx" "prettier" "--stdin-filepath" filepath
        "--parser=scss"
        (apheleia-formatters-js-indent "--use-tabs" "--tab-width")))
    (prettier-svelte
<<<<<<< HEAD
     . (npx "prettier" "--stdin-filepath" filepath
            "--plugin=prettier-plugin-svelte"
            (apheleia-formatters-js-indent "--use-tabs" "--tab-width")))
=======
     . ("apheleia-npx" "prettier" "--stdin-filepath" filepath
        "--plugin=prettier-plugin-svelte"
        (apheleia-formatters-js-indent "--use-tabs" "--tab-width")))
>>>>>>> 54a192c3
    (prettier-typescript
     . ("apheleia-npx" "prettier" "--parser=typescript"
        (apheleia-formatters-js-indent "--use-tabs" "--tab-width")))
    (prettier-yaml
     . ("apheleia-npx" "prettier" "--parser=yaml"
        (apheleia-formatters-js-indent "--use-tabs" "--tab-width")))
    (purs-tidy . ("apheleia-npx" "purs-tidy" "format"))
    (rubocop . ("rubocop" "--stdin" filepath "--auto-correct"
                "--stderr" "--format" "quiet" "--fail-level" "fatal"))
    (ruby-standard . ("standardrb" "--stdin" filepath "--fix" "--stderr"
                      "--format" "quiet" "--fail-level" "fatal"))
    (ruff . ("ruff" "format"
             "--silent"
             (apheleia-formatters-fill-column "--line-length")
             "--stdin-filename" filepath
             "-"))
    (shfmt . ("shfmt"
              "-filename" filepath
              "-ln" (cl-case (bound-and-true-p sh-shell)
                      (sh "posix")
                      (t "bash"))
              (when apheleia-formatters-respect-indent-level
                (list
                 "-i" (number-to-string
                       (cond
                        (indent-tabs-mode 0)
                        ((boundp 'sh-basic-offset)
                         sh-basic-offset)
                        (t 4)))))
              "-"))
    (rufo . ("rufo" "--filename" filepath "--simple-exit"))
    (stylua . ("stylua" "-"))
    (rustfmt . ("rustfmt" "--quiet" "--emit" "stdout"))
    (terraform . ("terraform" "fmt" "-"))
    (yapf . ("yapf")))
  "Alist of code formatting commands.
The keys may be any symbols you want, and the values are shell
commands, lists of strings and symbols, or a function symbol.

If the value is a function, the function will be called with
keyword arguments (see the implementation of
`apheleia--run-formatter-function' to see which). It should use
`cl-defun' with `&allow-other-keys' for forward compatibility.

Otherwise in Lisp code, the format of commands is similar to what
you pass to `make-process', except as follows.

Normally, the contents of the current buffer are passed to the
command on stdin, and the output is read from stdout. However, if
you use the symbol `file' as one of the elements of commands,
then the filename of the current buffer is substituted for
it. (Use `filepath' instead of `file' if you need the filename of
the current buffer, but you still want its contents to be passed
on stdin.)

If you instead use the symbol `input' as one of the elements of
commands, then the contents of the current buffer are written to
a temporary file and its name is substituted for `input'. Also,
if you use the symbol `output' as one of the elements of
commands, then it is substituted with the name of a temporary
file. In that case, it is expected that the command writes to
that file, and the file is then read into an Emacs buffer.

If you use the symbol `inplace' as one of the elements of the
list, then the contents of the current buffer are written to a
temporary file and its name is substituted for `inplace'.
However, unlike `input', it is expected that the formatter write
the formatted file back to the same file in place. In other
words, `inplace' is like `input' and `output' together.

If you use the symbol `npx' as one of the elements of commands,
then the first string element of the command list is resolved
inside node_modules/.bin if such a directory exists anywhere
above the current `default-directory'.

\(However, instead of using `npx', consider using
\"apheleia-npx\", which is a built-in script that will replicate
the effect, but will also work with Yarn PNP projects and other
npm project types that may exist in the future.)

Any list elements that are not strings and not any of the special
symbols mentioned above will be evaluated when the formatter is
invoked, and spliced into the list. A form can evaluate either to
a string or to a list of strings.

The \"scripts/formatters\" subdirectory of the Apheleia source
repository is automatically prepended to $PATH (variable
`exec-path', to be specific) when invoking external formatters.
This is intended for internal use. If you would like to define
your own script, you can simply place it on your normal $PATH
rather than using this system."
  :type '(alist
          :key-type symbol
          :value-type
          (choice
           (repeat
            (choice
             (string :tag "Argument")
             (const :tag "Look for command in node_modules/.bin" npx)
             (const :tag "TODO: docstring" inplace)
             (const :tag "Name of file being formatted" filepath)
             (const :tag "Name of real file used for input" file)
             (const :tag "Name of temporary file used for input" input)
             (const :tag "Name of temporary file used for output" output)))
           (function :tag "Formatter function")))
  :group 'apheleia)

(defcustom apheleia-mode-alist
  '(;; Alphabetical please
    (asm-mode . asmfmt)
    (awk-mode . gawk)
    (bash-ts-mode . shfmt)
    (bazel-mode . buildifier)
    (beancount-mode . bean-format)
    (c++-ts-mode . clang-format)
    (caddyfile-mode . caddyfmt)
    (cc-mode . clang-format)
    (c-mode . clang-format)
    (c-ts-mode . clang-format)
    (c++-mode . clang-format)
    (caml-mode . ocamlformat)
    (cmake-mode . cmake-format)
    (cmake-ts-mode . cmake-format)
    (common-lisp-mode . lisp-indent)
    (crystal-mode . crystal-tool-format)
    (css-mode . prettier-css)
    (css-ts-mode . prettier-css)
    (dart-mode . dart-format)
    (dart-ts-mode . dart-format)
    (elixir-mode . mix-format)
    (elixir-ts-mode . mix-format)
    (elm-mode . elm-format)
    (emacs-lisp-mode . lisp-indent)
    (fish-mode . fish-indent)
    (go-mode . gofmt)
    (go-ts-mode . gofmt)
    (graphql-mode . prettier-graphql)
    (haskell-mode . brittany)
    (hcl-mode . hclfmt)
    (html-mode . prettier-html)
    (html-ts-mode . prettier-html)
    (java-mode . google-java-format)
    (java-ts-mode . google-java-format)
    (js3-mode . prettier-javascript)
    (js-json-mode . prettier-json)
    (js-mode . prettier-javascript)
    (js-ts-mode . prettier-javascript)
    (json-mode . prettier-json)
    (json-ts-mode . prettier-json)
    (kotlin-mode . ktlint)
    (latex-mode . latexindent)
    (LaTeX-mode . latexindent)
    (lua-mode . stylua)
    (lisp-mode . lisp-indent)
    (nasm-mode . asmfmt)
    (nix-mode . nixfmt)
    (perl-mode . perltidy)
    (php-mode . phpcs)
    (purescript-mode . purs-tidy)
    (python-mode . black)
    (python-ts-mode . black)
    (ruby-mode . prettier-ruby)
    (ruby-ts-mode . prettier-ruby)
    (rustic-mode . rustfmt)
    (rust-mode . rustfmt)
    (rust-ts-mode . rustfmt)
    (scss-mode . prettier-scss)
    (svelte-mode . prettier-svelte)
    (terraform-mode . terraform)
    (TeX-latex-mode . latexindent)
    (TeX-mode . latexindent)
    (tsx-ts-mode . prettier-typescript)
    (tuareg-mode . ocamlformat)
    (typescript-mode . prettier-typescript)
    (typescript-ts-mode . prettier-typescript)
    (web-mode . prettier)
    (yaml-mode . prettier-yaml)
    (yaml-ts-mode . prettier-yaml))
  "Alist mapping major mode names to formatters to use in those modes.
This determines what formatter to use in buffers without a
setting for `apheleia-formatter'. The keys are major mode
symbols (matched against `major-mode' with `derived-mode-p') or
strings (matched against value of variable `buffer-file-name'
with `string-match-p'), and the values are symbols with entries
in `apheleia-formatters' (or equivalently, they are allowed
values for `apheleia-formatter'). Values can be a list of such
symnols causing each formatter in the list to be called one after
the other (with the output of the previous formatter).
Earlier entries in this variable take precedence over later ones.

Be careful when writing regexps to include \"\\'\" and to escape
\"\\.\" in order to properly match a file extension. For example,
to match \".jsx\" files you might use \"\\.jsx\\'\".

If a given mode derives from another mode (e.g. `php-mode' and
`cc-mode'), then whichever entry in the alist is more specific
will apply. In the case that multiple modes match
`derived-mode-p' for the current buffer but neither derives from
the other, whichever entry comes first will be used."
  :type '(alist
          :key-type
          (choice (symbol :tag "Major mode")
                  (string :tag "Buffer name regexp"))
          :value-type
          (choice (symbol :tag "Formatter")
                  (repeat
                   (symbol :tag "Formatter"))))
  :group 'apheleia)


(defcustom apheleia-formatter-exited-hook nil
  "Abnormal hook run after a formatter has finished running.
Must accept arbitrary keyword arguments. The following arguments
are defined at present:

`:formatter' - The symbol for the formatter that was run.

`:error' - Non-nil if the formatter failed, nil if it succeeded.

`:log' - The log buffer for that formatter, or nil if there is
none (e.g., because logging is not enabled).

This hook is run before `apheleia-after-format-hook', and may be
run multiple times if `apheleia-mode-alist' configures multiple
formatters to run in a chain, with one run per formatter."
  :type 'hook
  :group 'apheleia)

(defcustom apheleia-remote-algorithm 'cancel
  "How `apheleia' should process remote files/buffers.
Set to `cancel' to immediately fail whenever you try to format a remote
buffer.

Set to `remote' to make apheleia spawn the process and any other temporary
files on the same remote machine the buffer is on. Note due to restrictions
with `tramp' when this option is set `apheleia' will run any formatters
synchronously, meaning Emacs will block until formatting the buffer finishes.
For more information see:
https://www.mail-archive.com/tramp-devel@gnu.org/msg05623.html

Set to `local' to make `apheleia' run the formatter on the current machine
and then write the formatted output back to the remote machine. Note some
features of `apheleia' (such as `file' in `apheleia-formatters') is not
compatible with this option and formatters relying on them will crash."
  :type '(choice (const :tag "Run the formatter on the local machine" local)
                 (const :tag "Run the formatter on the remote machine" remote)
                 (const :tag "Disable formatting for remote buffers" cancel))
  :group 'apheleia)

(defvar-local apheleia--current-process nil
  "Current process that Apheleia is running, or nil.
Keeping track of this helps avoid running more than one process
at once.")

(cl-defun apheleia--make-process
    (&key name stdin stdout stderr command
          remote noquery connection-type callback)
  "Helper to run a formatter process asynchronously.
This starts a formatter process using COMMAND and then connects
STDIN, STDOUT and STDERR buffers to the processes different
streams. Once the process is finished CALLBACK will be invoked
with the exit-code of the formatter process as well as a boolean
saying whether the process was interrupted before completion.
REMOTE if supplied will be passed as the FILE-HANDLER argument to
`make-process'.

See `make-process' for a description of the NAME and NOQUERY
arguments."
  (apheleia--log
   'process "Using make-process to create process %s with %S" name command)
  (let ((proc
         (make-process
          :name name
          :buffer stdout
          :stderr stderr
          :command command
          :file-handler remote
          :noquery noquery
          :connection-type connection-type
          :sentinel
          (lambda (proc _event)
            (unless (process-live-p proc)
              (funcall
               callback
               (process-exit-status proc)
               (process-get proc :interrupted)))))))
    (set-process-sentinel (get-buffer-process stderr) #'ignore)
    (when stdin
      (apheleia--log
       'process
       "Sending %d bytes to stdin of process %s" (buffer-size stdin) name)
      (set-process-coding-system
       proc
       nil
       (buffer-local-value 'buffer-file-coding-system stdin))
      (process-send-string
       proc
       (with-current-buffer stdin
         (buffer-string))))
    (process-send-eof proc)
    proc))

(cl-defun apheleia--call-process
    (&key name stdin stdout stderr command
          remote noquery connection-type callback)
  "Helper to synchronously run a formatter process.
This function essentially runs COMMAND synchronously passing STDIN
as standard input and saving output to the STDOUT and STDERR buffers.
Once the process is finished CALLBACK will be invoked with the exit
code (see `process-exit-status') of the process.

This function accepts all the same arguments as `apheleia--make-process'
for simplicity, however some may not be used. This includes: NAME,
NO-QUERY, and CONNECTION-TYPE."
  (ignore name noquery connection-type)
  (let* ((run-on-remote (and (eq apheleia-remote-algorithm 'remote)
                             remote))
         (stderr-file (apheleia--make-temp-file run-on-remote "apheleia"))
         (args
          (append
           (list
            ;; argv[0]
            (car command)
            ;; If stdin we don't delete the STDIN buffer text with
            ;; `call-process-region'. Otherwise we send no INFILE
            ;; argument to `call-process'.
            (not stdin)
            ;; stdout buffer and stderr file. `call-process' cannot
            ;; capture stderr into a separate buffer, the best we can
            ;; do is save and read from a file.
            `(,stdout ,stderr-file)
            ;; Do not re/display stdout as output is recieved.
            nil)
           ;; argv[1:]
           (cdr command))))
    (apheleia--log
     'process "Sending stderr for process %s to tempfile %s"
     name stderr-file)
    (unwind-protect
        (let ((exit-status
               (cl-letf* ((message (symbol-function #'message))
                          ((symbol-function #'message)
                           (lambda (format-string &rest args)
                             (unless (string-prefix-p "Renaming" (car args))
                               (apply message format-string args)))))
                 (cond
                  ((and run-on-remote stdin)
                   ;; There's no call-process variant for this, we'll have to
                   ;; copy STDIN to a remote temporary file, create a subshell
                   ;; on the remote that runs the formatter and passes the temp
                   ;; file as stdin and then deletes it.
                   (let* ((remote-stdin
                           (apheleia--make-temp-file
                            run-on-remote "apheleia-stdin"))
                          ;; WARN: This assumes a POSIX compatible shell.
                          (shell
                           (or (bound-and-true-p tramp-default-remote-shell)
                               "sh"))
                          (shell-command
                           (concat
                            (mapconcat #'shell-quote-argument command " ")
                            " < "
                            (shell-quote-argument
                             (apheleia-formatters-local-buffer-file-name
                              remote-stdin)))))
                     (unwind-protect
                         (progn
                           (with-current-buffer stdin
                             (apheleia--write-region-silently
                              nil nil remote-stdin))
                           (apheleia--log
                            'process
                            "Using process-file to create process %s with %S"
                            name (list shell "-c" shell-command))
                           (process-file
                            shell nil (nth 2 args) nil "-c" shell-command))
                       (delete-file remote-stdin))))
                  (stdin
                   (apheleia--log
                    'process
                    "Using call-process-region to create process %s with %S"
                    name command)
                   (with-current-buffer stdin
                     (apply #'call-process-region
                            (point-min) (point-max) args)))
                  (run-on-remote
                   (apheleia--log
                    'process
                    "Using process-file to create process %s with %S"
                    name command)
                   (apply #'process-file args))
                  (t
                   (apheleia--log
                    'process
                    "Using process-file to create process %s with %S"
                    name command)
                   (apply #'call-process args))))))
          ;; Save stderr from STDERR-FILE back into the STDERR buffer.
          (with-current-buffer stderr
            (insert-file-contents stderr-file))
          ;; I don't think it's possible to get here if the process
          ;; was interrupted, since we were running it synchronously,
          ;; so it should be ok to assume we pass nil to the callback.
          (funcall callback exit-status nil)
          ;; We return nil because there's no live process that can be
          ;; returned.
          nil)
      (delete-file stderr-file))))

(cl-defun apheleia--execute-formatter-process
    (&key ctx callback ensure exit-status)
  "Wrapper for `make-process' that behaves a bit more nicely.
CTX is a formatter process context (see `apheleia-formatter--context').
CALLBACK is invoked with one argument, the buffer containing the text
from stdout, when the process terminates (if it succeeds). ENSURE is a
callback that's invoked whether the process exited successfully or
not. EXIT-STATUS is a function which is called with the exit
status of the command; it should return non-nil to indicate that
the command succeeded. If EXIT-STATUS is omitted, then the
command succeeds provided that its exit status is 0."
  (apheleia--log
   'process "Trying to execute formatter process %s with %S"
   (apheleia-formatter--name ctx)
   `(,(apheleia-formatter--arg1 ctx)
     ,@(apheleia-formatter--argv ctx)))
  (when (process-live-p apheleia--current-process)
    (apheleia--log
     'process "Interrupting an existing process %S" apheleia--current-process)
    (message "Interrupting %s" apheleia--current-process)
    (process-put apheleia--current-process :interrupted t)
    (interrupt-process apheleia--current-process)
    (accept-process-output apheleia--current-process 0.1 nil 'just-this-one)
    (when (process-live-p apheleia--current-process)
      (kill-process apheleia--current-process)))
  (let* ((name (file-name-nondirectory (apheleia-formatter--arg1 ctx)))
         (stdout (generate-new-buffer
                  (format " *apheleia-%s-stdout*" name)))
         (stderr (generate-new-buffer
                  (format " *apheleia-%s-stderr*" name)))
         (log-name (apheliea-log--buffer-name name)))
    (condition-case-unless-debug e
        (progn
          (setq apheleia--current-process
                (funcall
                 (if (apheleia-formatter--remote ctx)
                     #'apheleia--call-process
                   #'apheleia--make-process)
                 :name (format "apheleia-%s" name)
                 :stdin (apheleia-formatter--stdin ctx)
                 :stdout stdout
                 :stderr stderr
                 :command `(,(apheleia-formatter--arg1 ctx)
                            ,@(apheleia-formatter--argv ctx))
                 :remote (apheleia-formatter--remote ctx)
                 :connection-type 'pipe
                 :noquery t
                 :callback
                 (lambda (proc-exit-status proc-interrupted)
                   (apheleia--log
                    'process
                    "Process %s exited with status %S%s"
                    name
                    proc-exit-status
                    (if proc-interrupted
                        " (interrupted)"
                      " (not interrupted)"))
                   (setf (apheleia-formatter--exit-status ctx)
                         proc-exit-status)
                   (let ((exit-ok (and
                                   (not proc-interrupted)
                                   (funcall
                                    (or exit-status #'zerop)
                                    (apheleia-formatter--exit-status ctx)))))
                     ;; Append standard-error from current formatter
                     ;; to log buffer when
                     ;; `apheleia-log-only-errors' is nil or the
                     ;; formatter failed. Every process output is
                     ;; delimited by a line-feed character.
                     (unless (and exit-ok apheleia-log-only-errors)
                       (apheleia-log--formatter-result
                        ctx
                        log-name
                        (apheleia-formatter--exit-status ctx)
                        (buffer-local-value 'default-directory stdout)
                        (with-current-buffer stderr
                          (string-trim (buffer-string)))))
                     (when (apheleia-formatter--name ctx)
                       (apheleia--log
                        'hook
                        "Invoking apheleia-formatter-exited-hook")
                       (run-hook-with-args
                        'apheleia-formatter-exited-hook
                        :formatter (apheleia-formatter--name ctx)
                        :error (not exit-ok)
                        :log (get-buffer log-name)))
                     (unwind-protect
                         (if exit-ok
                             (when callback
                               (apheleia--log
                                'process
                                (concat "Invoking process callback due "
                                        "to successful exit status"))
                               (funcall callback stdout))
                           (message
                            (concat
                             "Failed to run %s: exit status %s "
                             "(see %s %s)")
                            (apheleia-formatter--arg1 ctx)
                            proc-exit-status
                            (if (string-prefix-p " " log-name)
                                "hidden buffer"
                              "buffer")
                            (string-trim log-name)))
                       (when ensure
                         (funcall ensure))
                       (ignore-errors
                         (kill-buffer stdout))
                       (ignore-errors
                         (kill-buffer stderr))))))))
      (error
       (ignore-errors
         (kill-buffer stdout))
       (ignore-errors
         (kill-buffer stderr))
       (message "Failed to run %s: %s" name (error-message-string e))))))

(defun apheleia--write-region-silently
    (start end filename &optional
           append visit lockname mustbenew write-region)
  "Like `write-region', but silent.
START, END, FILENAME, APPEND, VISIT, LOCKNAME, and MUSTBENEW are
as in `write-region'. WRITE-REGION is used instead of the actual
`write-region' function, if provided."
  (funcall (or write-region #'write-region)
           start end filename append 0 lockname mustbenew)
  (when (or (eq visit t) (stringp visit))
    (setq buffer-file-name (if (eq visit t)
                               filename
                             visit))
    (set-visited-file-modtime)
    (set-buffer-modified-p nil)))

(defun apheleia--save-buffer-silently ()
  "Save the current buffer to its backing file, silently."
  (cl-letf* ((write-region (symbol-function #'write-region))
             ((symbol-function #'write-region)
              (lambda (start end filename &optional
                             append visit lockname mustbenew)
                (apheleia--write-region-silently
                 start end filename append visit
                 lockname mustbenew write-region)))
             (message (symbol-function #'message))
             ((symbol-function #'message)
              (lambda (format &rest args)
                (unless (equal format "Saving file %s...")
                  (apply message format args))))
             ;; Avoid triggering `after-set-visited-file-name-hook',
             ;; which can have various undesired effects in particular
             ;; major modes. Unfortunately, `write-file' triggers this
             ;; hook unconditionally even if the filename was not
             ;; changed, hence this hack :/
             (run-hooks (symbol-function #'run-hooks))
             ((symbol-function #'run-hooks)
              (lambda (&rest args)
                (unless (equal args '(after-set-visited-file-name-hook))
                  (apply run-hooks args)))))
    (save-buffer)))

(defun apheleia--make-temp-file (remote prefix &optional dir-flag suffix)
  "Create a temporary file optionally on a remote machine.
This function calls `make-temp-file' or `make-nearby-temp-file' depending on
the value of REMOTE.

See `make-temp-file' for a description of PREFIX, DIR-FLAG, and SUFFIX."
  (funcall
   (if remote
       #'make-nearby-temp-file
     #'make-temp-file)
   prefix dir-flag suffix))

(defun apheleia--create-rcs-patch (old-buffer new-buffer remote callback)
  "Generate RCS patch from text in OLD-BUFFER to text in NEW-BUFFER.
Once finished, invoke CALLBACK with a buffer containing the patch
as its sole argument.

See `apheleia--run-formatters' for a description of REMOTE."
  (apheleia--log
   'rcs "Creating RCS patch between buffers with %d and %d bytes"
   (buffer-size old-buffer) (buffer-size new-buffer))
  ;; Make sure at least one of the two buffers is saved to a file. The
  ;; other one we can feed on stdin.
  (let ((old-fname
         (with-current-buffer old-buffer
           (and (not (buffer-modified-p)) buffer-file-name)))
        (new-fname
         (with-current-buffer new-buffer
           (and (not (buffer-modified-p)) buffer-file-name)))
        ;; Place any temporary files we must delete in here.
        (clear-files nil)
        (run-on-remote (and (eq apheleia-remote-algorithm 'remote)
                            remote)))
    (cl-labels ((;; Weird indentation because of differences in Emacs
                 ;; indentation algorithm between 27 and 28
                 apheleia--make-temp-file-for-rcs-patch
                 (buffer &optional fname)
                 ;; Ensure there's a file with the contents of `buffer' on the
                 ;; target machine. `fname', if given, refers to an existing
                 ;; file that may not exist on the target machine and needs
                 ;; to be copied over.
                 (let ((fname-remote (and fname (file-remote-p fname))))
                   (when (or (not fname)
                             (not (equal run-on-remote fname-remote)))
                     (setq fname
                           (apheleia--make-temp-file run-on-remote "apheleia"))
                     (push fname clear-files)
                     (with-current-buffer buffer
                       (apheleia--write-region-silently
                        (point-min) (point-max) fname)))
                   (apheleia-formatters-local-buffer-file-name fname))))
      ;; Ensure file is on target right machine, or create a copy of it.
      (when old-fname
        (setq old-fname
              (apheleia--make-temp-file-for-rcs-patch old-buffer old-fname)))
      (when new-fname
        (setq new-fname
              (apheleia--make-temp-file-for-rcs-patch new-buffer new-fname)))
      ;; When neither files have an open file-handle, create one.
      (unless (or old-fname new-fname)
        (setq new-fname (apheleia--make-temp-file-for-rcs-patch new-buffer))))

    (let ((ctx (apheleia-formatter--context)))
      (setf (apheleia-formatter--name ctx) nil ; Skip logging on failure
            (apheleia-formatter--arg1 ctx) "diff"
            (apheleia-formatter--argv ctx) `("--rcs" "--strip-trailing-cr" "--"
                                             ,(or old-fname "-")
                                             ,(or new-fname "-"))
            (apheleia-formatter--remote ctx) remote
            (apheleia-formatter--stdin ctx)
            (if new-fname old-buffer new-buffer))

      (apheleia--execute-formatter-process
       :ctx ctx
       :callback callback
       :ensure
       (lambda ()
         (dolist (file clear-files)
           (ignore-errors
             (delete-file file))))
       ;; Exit status is 0 if no changes, 1 if some changes, and 2 if
       ;; error.
       :exit-status (lambda (status) (memq status '(0 1)))))))

(defun apheleia--safe-buffer-name ()
  "Return `buffer-name' without special file-system characters."
  ;; See https://stackoverflow.com/q/1976007 for a list of supported
  ;; characters on all systems.
  (replace-regexp-in-string
   (rx (or "/" "<" ">" ":" "\"" "\\" "|" "?" "*"))
   ""
   (buffer-name)))

(defun apheleia--replq (dest in out)
  "Replace all references to IN with OUT in DEST.
This function does not modify DEST in place, it returns a copy."
  (setq in (apheleia--ensure-list in))
  (mapcar (lambda (arg)
            (if (memq arg in)
                out
              arg))
          dest))

(defun apheleia--formatter-context (name command remote &optional stdin-buffer)
  "Construct a formatter context for the formatter with NAME and COMMAND.
Returns a `apheleia-formatter--context' object on success and nil if
the formatter is not executable. The returned formatter context may
have some state such as temporary files that the caller is expected
to cleanup.

STDIN-BUFFER is the optional buffer to use when creating a temporary
file for the formatters standard input. REMOTE asserts whether the
buffer being formatted is on a remote machine or the local machine.
See `apheleia--run-formatters' for more details on the usage of REMOTE.

If COMMAND uses the symbol `file' and the current buffer is modified
from what is written to disk, then return nil meaning meaning no
cmd is to be run."
  (cl-block nil
    (let* ((context (apheleia-formatter--context))
           (run-on-remote
            (when (eq apheleia-remote-algorithm 'remote)
              remote))
           ;; Whether the machine the process will run on matches
           ;; the machine the buffer/file is currently on. Either
           ;; we're running remotely and the buffer is remote or
           ;; we're not running remotely and the buffer is not
           ;; remote.
           (remote-match (equal run-on-remote remote))
           (stdin (or stdin-buffer (current-buffer)))
           (command (apply #'list command)))
      (setf (apheleia-formatter--name context) name)
      (setf (apheleia-formatter--stdin context) stdin)
      (setf (apheleia-formatter--remote context) remote)
      ;; TODO: Support arbitrary package managers, not just NPM.
      (when (memq 'npx command)
        (setq command (remq 'npx command))
        (when remote-match
          (when-let ((project-dir
                      (locate-dominating-file default-directory
                                              "node_modules")))
            (let ((binary
                   (expand-file-name
                    (car command)
                    (expand-file-name
                     ".bin"
                     (expand-file-name "node_modules" project-dir)))))
              (when (file-executable-p binary)
                (setcar command binary))))))

      (when (or (memq 'file command) (memq 'filepath command))
        ;; Fail when using file but not as the first formatter in this
        ;; sequence. (But filepath is okay, since it indicates content
        ;; is not actually being read from the named file.)
        (when (memq 'file command)
          (when stdin-buffer
            (error "Cannot run formatter using `file' in a sequence unless \
it's first in the sequence"))
          (unless remote-match
            (error "Formatter uses `file' but process will run on different \
machine from the machine file is available on"))
          (setq stdin nil)
          ;; If `buffer-file-name' is nil then there is no backing
          ;; file, so `buffer-modified-p' should be ignored (it always
          ;; returns non-nil).
          (when (and (buffer-modified-p) buffer-file-name)
            (cl-return)))
        ;; We always strip out the remote-path prefix for file/filepath.
        (let ((file-name (apheleia-formatters-local-buffer-file-name
                          (or buffer-file-name
                              (concat default-directory
                                      (apheleia--safe-buffer-name))))))
          (setq command (apheleia--replq command '(file filepath) file-name))))

      (when (or (memq 'input command) (memq 'inplace command))
        (let ((input-fname (apheleia--make-temp-file
                            run-on-remote "apheleia" nil
                            (when-let ((file-name
                                        (or buffer-file-name
                                            (apheleia--safe-buffer-name))))
                              (file-name-extension file-name 'period)))))
          (with-current-buffer stdin
            (apheleia--write-region-silently nil nil input-fname))
          (setf (apheleia-formatter--input-fname context) input-fname
                (apheleia-formatter--stdin context) nil)
          ;; Inplace is the same as input but the output file is the
          ;; input file.
          (when (memq 'inplace command)
            (setf (apheleia-formatter--output-fname context) input-fname))
          (setq command (apheleia--replq
                         command '(input inplace)
                         (apheleia-formatters-local-buffer-file-name
                          input-fname)))))

      (when (memq 'output command)
        (let ((output-fname (apheleia--make-temp-file
                             run-on-remote "apheleia")))
          (setf (apheleia-formatter--output-fname context) output-fname)
          (setq command (apheleia--replq
                         command 'output
                         (apheleia-formatters-local-buffer-file-name
                          output-fname)))))

      ;; Evaluate each element of arg that isn't a string and replace
      ;; it with the evaluated value. The result of an evaluation should
      ;; be a string or a list of strings. If the former its replaced as
      ;; is. If the latter the contents of the list is substituted in
      ;; place.
      (setq command
            (cl-loop
             for arg in command
             with val = nil
             do (setq val (if (stringp arg)
                              arg
                            (eval arg)))
             if val
             if (and (consp val)
                     (cl-every #'stringp val))
             append val
             else if (stringp val)
             collect val
             else do (error "Result of command evaluation must be a string \
or list of strings: %S" arg)))
      (setf (apheleia-formatter--arg1 context) (car command)
            (apheleia-formatter--argv context) (cdr command))
      context)))

(defun apheleia--run-formatter-process
    (command buffer remote callback stdin formatter)
  "Run a formatter using a shell command.
COMMAND should be a list of string or symbols for the formatter that
will format the current buffer. See `apheleia--run-formatters' for a
description of COMMAND, BUFFER, CALLBACK, REMOTE, and STDIN. FORMATTER
is the symbol of the current formatter being run, for diagnostic
purposes."
  ;; NOTE: We switch to the original buffer both to format the command
  ;; correctly and also to ensure any buffer local variables correctly
  ;; resolve for the whole formatting process (for example
  ;; `apheleia--current-process').
  (with-current-buffer buffer
    (when-let ((ctx
                (apheleia--formatter-context formatter command remote stdin))
               (exec-path
                (append `(,(expand-file-name
                            "scripts/formatters"
                            (file-name-directory
                             (file-truename
                              ;; Borrowed with love from Magit
                              (let ((load-suffixes '(".el")))
                                (locate-library "apheleia"))))))
                        exec-path)))
      (when (executable-find (apheleia-formatter--arg1 ctx)
                             (eq apheleia-remote-algorithm 'remote))
        (apheleia--execute-formatter-process
         :ctx ctx
         :callback
         (lambda (stdout)
           (when-let ((output-fname (apheleia-formatter--output-fname ctx)))
             ;; Load output-fname contents into the stdout buffer.
             (with-current-buffer stdout
               (erase-buffer)
               (insert-file-contents-literally output-fname)))
           (funcall callback stdout))
         :ensure
         (lambda ()
           (dolist (fname (list (apheleia-formatter--input-fname ctx)
                                (apheleia-formatter--output-fname ctx)))
             (when fname
               (ignore-errors (delete-file fname))))))))))

(defun apheleia--run-formatter-function
    (func buffer remote callback stdin formatter)
  "Run a formatter using a Lisp function FUNC.
See `apheleia--run-formatters' for a description of BUFFER, REMOTE,
CALLBACK and STDIN. FORMATTER is the symbol of the current formatter
being run, for diagnostic purposes."
  (let* ((formatter-name (if (symbolp func) (symbol-name func) "lambda"))
         (scratch (generate-new-buffer
                   (format " *apheleia-%s-scratch*" formatter-name))))
    (with-current-buffer scratch
      ;; We expect FUNC to modify scratch in place so we can't simply pass
      ;; STDIN to it. When STDIN isn't nil, it's the output of a previous
      ;; formatter and we want to keep it alive so we can debug any issues
      ;; with it.
      (insert-buffer-substring (or stdin buffer))
      (funcall func
               ;; Original buffer being formatted. This shouldn't be
               ;; modified. You can use it to check things like the
               ;; current major mode, or the buffer filename. If you
               ;; use it as input for the formatter, your formatter
               ;; won't work when chained after another formatter.
               :buffer buffer
               ;; Buffer the formatter should modify. This starts out
               ;; containing the original file contents, which will be
               ;; the same as `buffer' except it has already been
               ;; transformed by any formatters that ran previously.
               :scratch scratch
               ;; Name of the current formatter symbol, e.g. `black'.
               :formatter formatter
               ;; Callback after succesfully formatting.
               :callback
               (lambda ()
                 (unwind-protect
                     (funcall callback scratch)
                   (kill-buffer scratch)))
               ;; The remote part of the buffers file-name or directory.
               :remote remote
               ;; Whether the formatter should be run async or not.
               :async (not remote)
               ;; Callback when formatting scratch has failed.
               :callback
               (apply-partially #'kill-buffer scratch)))))

(cl-defun apheleia-indent-lisp-buffer
    (&key buffer scratch callback &allow-other-keys)
  "Format a Lisp BUFFER.
Use SCRATCH as a temporary buffer and CALLBACK to apply the
transformation.

For more implementation detail, see
`apheleia--run-formatter-function'."
  (with-current-buffer scratch
    (setq-local indent-line-function
                (buffer-local-value 'indent-line-function buffer))
    (setq-local lisp-indent-function
                (buffer-local-value 'lisp-indent-function buffer))
    (funcall (with-current-buffer buffer major-mode))
    (goto-char (point-min))
    (let ((inhibit-message t)
          (message-log-max nil))
      (indent-region (point-min) (point-max)))
    (funcall callback)))

(defun apheleia--run-formatters
    (formatters buffer remote callback &optional stdin)
  "Run one or more code formatters on the current buffer.
FORMATTERS is a list of symbols that appear as keys in
`apheleia-formatters'. BUFFER is the `current-buffer' when this
function was first called. Once all the formatters in COMMANDS
finish succesfully then invoke CALLBACK with one argument, a
buffer containing the output of all the formatters. REMOTE asserts
whether the buffer being formatted is on a remote machine or the
current machine. It should be the output of `file-remote-p' on the
current variable `buffer-file-name'. REMOTE is the remote part of the
original buffers file-name or directory'. It's used alongside
`apheleia-remote-algorithm' to determine where the formatter process
and any temporary files it may need should be placed.

STDIN is a buffer containing the standard input for the first
formatter in COMMANDS. This should not be supplied by the caller
and instead is supplied by this command when invoked recursively.
The stdout of the previous formatter becomes the stdin of the
next formatter."
  (apheleia--log
   'run-formatter
   "Running formatters %S on buffer %S" formatters buffer)
  (let ((command (alist-get (car formatters) apheleia-formatters)))
    (funcall
     (cond
      ((consp command)
       #'apheleia--run-formatter-process)
      ((or (functionp command)
           (symbolp command))
       #'apheleia--run-formatter-function)
      (t
       (error "Formatter must be a shell command or a Lisp \
function: %s" command)))
     command
     buffer
     remote
     (lambda (stdout)
       (unless (string-empty-p (with-current-buffer stdout (buffer-string)))
         (if (cdr formatters)
             ;; Forward current stdout to remaining formatters, passing along
             ;; the current callback and using the current formatters output
             ;; as stdin.
             (apheleia--run-formatters
              (cdr formatters) buffer remote callback stdout)
           (funcall callback stdout))))
     stdin
     (car formatters))))

;;;###autoload
(defvar-local apheleia-formatter nil
  "Name of formatter to use in current buffer, a symbol or nil.
If non-nil, then `apheleia-formatters' should have a matching
entry. This overrides `apheleia-mode-alist'.

The value can also be a list of symbols to apply multiple
formatters in sequence.")

(defun apheleia--formatter-safe-p (val)
  "Return non-nil if VAL is a good value for `apheleia-formatter'."
  (or (symbolp val)
      (and (listp val)
           (cl-every #'symbolp val))))

(put 'apheleia-formatter 'safe-local-variable #'apheleia--formatter-safe-p)

(defun apheleia--ensure-list (arg)
  "Ensure ARG is a list of length at least 1.
When ARG is not a list its turned into a list."
  (if (listp arg)
      arg
    (list arg)))

(defun apheleia--get-mode-chain ()
  "Return list of major modes in current buffer.
This is a list starting with `major-mode' and followed by its
parents, if any."
  (let ((modes (list major-mode)))
    (while (get (car modes) 'derived-mode-parent)
      (push (get (car modes) 'derived-mode-parent) modes))
    (nreverse modes)))

(defun apheleia--get-formatters (&optional interactive)
  "Return the list of formatters to use for the current buffer.
This is a list of symbols that may appear as cars in
`apheleia-formatters', or nil if no formatter is configured for
the current buffer.

Consult the values of `apheleia-mode-alist' and
`apheleia-formatter' to determine which formatter is configured.

If INTERACTIVE is non-nil, then prompt the user for which
formatter to run if none is configured, instead of returning nil.
If INTERACTIVE is the special symbol `prompt', then prompt
even if a formatter is configured."
  (or (and (not (eq interactive 'prompt))
           (apheleia--ensure-list
            (or apheleia-formatter
                ;; Go through the mode alist. There are two types of
                ;; entries, mode and regex. We should return whichever
                ;; entry matches first in the list. However, if two
                ;; modes match, then we should return the entry for
                ;; the more specific mode.
                ;;
                ;; Implementation: Iterate once. If we match a regex,
                ;; immediately return, unless we already matched a
                ;; mode (setting the `formatters' variable), in which
                ;; case do not return, but also keep going to see if
                ;; there is a more specific mode later in the list. If
                ;; we match a mode, save the entry for later
                ;; reference, as well as the mode that matched it.
                ;; Update that saved entry only when we find a more
                ;; specific mode (i.e., a mode that is derived from
                ;; but not equal to the previously saved mode). Return
                ;; at the end of the loop the saved entry, if we
                ;; didn't exit early.
                (let* ((unset (make-symbol "gensym-unset"))
                       (matched-mode nil)
                       (formatters unset))
                  (cl-dolist (entry apheleia-mode-alist
                                    (unless (eq formatters unset)
                                      formatters))
                    (when (and (stringp (car entry))
                               buffer-file-name
                               (string-match-p
                                (car entry) buffer-file-name)
                               (eq formatters unset))
                      (cl-return (cdr entry)))
                    (when (and (symbolp (car entry))
                               (derived-mode-p (car entry))
                               (or (eq formatters unset)
                                   (and
                                    (not (eq (car entry) matched-mode))
                                    (provided-mode-derived-p
                                     (car entry) matched-mode))))
                      (setq matched-mode (car entry))
                      (setq formatters (cdr entry))))))))
      (and interactive
           (list
            (intern
             (completing-read
              "Formatter: "
              (or (map-keys apheleia-formatters)
                  (user-error
                   "No formatters in `apheleia-formatters'"))
              nil 'require-match))))))

(provide 'apheleia-formatters)

;;; apheleia-formatters.el ends here<|MERGE_RESOLUTION|>--- conflicted
+++ resolved
@@ -102,29 +102,16 @@
      . ("apheleia-npx" "prettier" "--parser=markdown"
         (apheleia-formatters-js-indent "--use-tabs" "--tab-width")))
     (prettier-ruby
-<<<<<<< HEAD
-     . (npx "prettier" "--stdin-filepath" "dummy.rb"
-            "--plugin=@prettier/plugin-ruby"
-            (apheleia-formatters-js-indent "--use-tabs" "--tab-width")))
-=======
      . ("apheleia-npx" "prettier" "--stdin-filepath" "dummy.rb"
         "--plugin=@prettier/plugin-ruby"
         (apheleia-formatters-js-indent "--use-tabs" "--tab-width")))
->>>>>>> 54a192c3
     (prettier-scss
-     . ("apheleia-npx" "prettier" "--stdin-filepath" filepath
-        "--parser=scss"
+     . ("apheleia-npx" "prettier" "--parser=scss"
         (apheleia-formatters-js-indent "--use-tabs" "--tab-width")))
     (prettier-svelte
-<<<<<<< HEAD
-     . (npx "prettier" "--stdin-filepath" filepath
-            "--plugin=prettier-plugin-svelte"
-            (apheleia-formatters-js-indent "--use-tabs" "--tab-width")))
-=======
      . ("apheleia-npx" "prettier" "--stdin-filepath" filepath
         "--plugin=prettier-plugin-svelte"
         (apheleia-formatters-js-indent "--use-tabs" "--tab-width")))
->>>>>>> 54a192c3
     (prettier-typescript
      . ("apheleia-npx" "prettier" "--parser=typescript"
         (apheleia-formatters-js-indent "--use-tabs" "--tab-width")))
