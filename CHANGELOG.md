# Changelog

All notable changes to this project will be documented in this file.
The format is based on [Keep a Changelog].

## Unreleased

### Enhancements

- shfmt uses 4 spaces instead of tabs by default.
- Formatters using `'filepath` (OCamlFormat and Prettier) are no
  longer prevented from running on a modified buffer ([#109], [#110]).
- Buffer content is now always passed to formatters using a pipe. This
  fixes issues with formatters that behave differently when receiving
  input on stdin versus being run on a tty ([#119]).

### Bugs fixed
- When a formatter has a bug and fails to return anything on stdout
  (e.g. scalafmt), do not erase the buffer ([#116]).

### Formatters
<<<<<<< HEAD

- [bean-format](https://github.com/beancount/beancount) for Beancount
=======
* [elm-format](https://github.com/avh4/elm-format) for Elm ([#100]).
* [bean-format](https://github.com/beancount/beancount) for Beancount
>>>>>>> 4d59a9b6
  ([#101]).
- [stylua](https://github.com/JohnnyMorganz/StyLua) for Lua ([#105]).
- Native Emacs indentation of Emacs Lisp code as a formatter ([#102]).

[#100]: https://github.com/radian-software/apheleia/pull/100
[#101]: https://github.com/radian-software/apheleia/pull/101
[#102]: https://github.com/radian-software/apheleia/pull/102
[#105]: https://github.com/radian-software/apheleia/pull/105
[#105]: https://github.com/radian-software/apheleia/pull/105
[#109]: https://github.com/radian-software/apheleia/issues/109
[#110]: https://github.com/radian-software/apheleia/pull/110
[#116]: https://github.com/radian-software/apheleia/pull/116
[#119]: https://github.com/radian-software/apheleia/pull/119

## 3.0 (released 2022-06-01)

### Breaking changes

- The arguments of formatters defined as Elisp functions has changed.
  A formatter function should now be a `cl-defun` taking key-value
  arguments with support for more keys being provided on a later
  apheleia release (by including `&allow-other-keys` in the parameter
  list). For a list of provided arguments see
  `apheleia--run-formatter-function`.
- Emacs 25 is no longer supported.

### Enhancements

- Ocamlformat is now used in `caml-mode` in addition to `tuareg-mode`
  ([#94]).

### Formatters

- [dart-format](https://dart.dev/tools/dart-format) for Dart ([#89]).
- [phpcs](https://github.com/squizlabs/PHP_CodeSniffer) for PHP
  ([#87]).
- [ktlint](https://github.com/pinterest/ktlint) for Kotlin ([#97]).
- [nixfmt](https://github.com/serokell/nixfmt) for Nix ([#98]).

### Features

- Support remote files and buffers that were opened through TRAMP
  ([#33]).

[#33]: https://github.com/radian-software/apheleia/issues/33
[#87]: https://github.com/radian-software/apheleia/pull/87
[#89]: https://github.com/radian-software/apheleia/pull/89
[#94]: https://github.com/radian-software/apheleia/pull/94
[#97]: https://github.com/radian-software/apheleia/pull/97
[#98]: https://github.com/radian-software/apheleia/pull/98

## 2.0 (released 2022-04-10)

### Breaking changes

- The interface to `apheleia-format-buffer` has changed. You now pass
  in the symbol of a formatter from `apheleia-formatters` (or a list
  of them) rather than the actual command. This change improves the
  ability of Apheleia to report useful error messages and logging.
- Stdout and stderr buffers are no longer retained after running a
  formatter. Instead, the stderr is appended into an
  `*apheleia-cmdname-log*` buffer if it fails, or unconditionally if
  the new user option `apheleia-log-only-errors` is set to nil. See
  [#64], [#65]. The log buffer is not hidden by default, unlike the
  old stdout and stderr buffers, but this can be changed with the new
  user option `apheleia-hide-log-buffers`. Also, the log shows all
  command output rather than just the latest run. You can add further
  customizations using the new hook `apheleia-formatter-exited-hook`
  ([#69]).

### Features

- Apheleia can now format buffers that do not have an underlying file
  ([#52]).
- You can now use a Lisp function as a formatter, by providing a
  symbol or lambda in `apheleia-formatters` rather than a list of
  strings ([#62]). The function should be a `cl-defun` taking key-value
  arguments with support for more keys being provided on a later
  apheleia release (by including `&allow-other-keys` in the parameter
  list). For a list of provided arguments see
  `apheleia--run-formatter-function`.
- Formatters that operate on files in place are now supported, by
  using the symbol `inplace` in an entry on `apheleia-formatters` to
  stand in for the name of a temporary file that will be modified in
  place by the formatter ([#23]).

### Enhancements

- The buffer-local variable `apheleia-formatter` is now marked as safe
  ([#74]). This allows you to configure the formatter that Apheleia
  will use in a file-local variable. Note: only formatters already
  declared in `apheleia-formatters` can be used; this does not allow
  arbitrary shell commands to be specified in file-local variables.

### Bugs fixed

- Allow running the same formatter in multiple buffers in parallel
  ([#64], [#65]). Previously, when saving a number of files at the
  same time, the contents of those buffers could be corrupted by a
  race condition.
- In some circumstances the error `wrong-type-argument bufferp nil`
  could be reported when running certain formatters under Apheleia.
  This has been fixed.
- Rustfmt is no longer passed the `--unstable-features` and
  `--skip-children` flags, since they are not available on all
  versions of Rustfmt ([#69]).
- When a formatter cannot be found, orphaned stderr processes are no
  longer created and left around forever ([#47]).
- Apheleia no longer resets the major mode to its default value when
  formatting a buffer. This was never intended and the bug has now
  been fixed ([#58]).

### Formatters added

- [fish_indent](https://fishshell.com/docs/current/cmds/fish_indent.html)
  for [Fish](https://fishshell.com/) ([#68]).

### Formatter bugs fixed

- isort is passed different arguments so as not to trigger a crash
  that appears to be related to the `--stdout` flag.
- latexindent now has its log file disabled so as to avoid cluttering
  the working directory.
- ocamlformat is now configured to work even outside of detected
  projects.

[#23]: https://github.com/radian-software/apheleia/issues/23
[#47]: https://github.com/radian-software/apheleia/issues/47
[#52]: https://github.com/radian-software/apheleia/issues/52
[#58]: https://github.com/radian-software/apheleia/issues/58
[#60]: https://github.com/radian-software/apheleia/issues/60
[#62]: https://github.com/radian-software/apheleia/issues/62
[#64]: https://github.com/radian-software/apheleia/issues/64
[#65]: https://github.com/radian-software/apheleia/pull/65
[#68]: https://github.com/radian-software/apheleia/issues/68
[#69]: https://github.com/radian-software/apheleia/issues/69
[#74]: https://github.com/radian-software/apheleia/pull/74

## 1.2 (released 2021-12-27)

### Enhancements

- Support multiple formatters ([#31]). You can now configure a list of
  formatters for a major-mode in `apheleia-mode-alist` and they will
  be run in sequence.
- Support evaluating items in `apheleia-formatters` to make formatter
  commands more dynamic ([#50], [#55]).

### Formatters

- [ClangFormat](https://clang.llvm.org/docs/ClangFormat.html) for
  C/C++
- [`google-java-format`](https://github.com/google/google-java-format)
  for Java
- [isort](https://github.com/PyCQA/isort) for
  [Python](https://www.python.org/) ([#51])
- [latexindent](https://ctan.org/pkg/latexindent?lang=en) for
  [LaTeX](https://www.latex-project.org/)
- [rustfmt](https://github.com/rust-lang/rustfmt) for
  [Rust](https://www.rust-lang.org/) ([#24])
- [`mix format`](https://hexdocs.pm/mix/1.12/Mix.Tasks.Format.html)
  for Elixir ([#48])
- [`@prettier/plugin-ruby`](https://github.com/prettier/plugin-ruby)
  for Ruby ([#49])

### Bugs fixed

- Fix spelling error in generated process names ([#32]).
- Apheleia no longer conflicts with undo-fu ([#39]).
- Apheleia no longer triggers `after-set-visited-file-name-hook`,
  which reduces conflicts with various modes. For example, `lsp-mode`
  will no longer trigger a reconnect every time you save.
- Fix inconsistent `:type` spec preventing use of `customize-variable`
  on `apheleia-formatters`.
- Fix mixed style line ending generated by `diff` ([#54]) by adding
  `--strip-trailing-cr` to `diff`'s argument list.

[#24]: https://github.com/radian-software/apheleia/pull/24
[#30]: https://github.com/radian-software/apheleia/issues/30
[#31]: https://github.com/radian-software/apheleia/issues/31
[#32]: https://github.com/radian-software/apheleia/pull/32
[#39]: https://github.com/radian-software/apheleia/issues/39
[#48]: https://github.com/radian-software/apheleia/pull/48
[#49]: https://github.com/radian-software/apheleia/pull/49
[#50]: https://github.com/radian-software/apheleia/pull/50
[#51]: https://github.com/radian-software/apheleia/pull/51
[#54]: https://github.com/radian-software/apheleia/pull/54
[#55]: https://github.com/radian-software/apheleia/issues/55
[#64]: https://github.com/radian-software/apheleia/issues/64
[#65]: https://github.com/radian-software/apheleia/pull/65

## 1.1.2 (released 2021-02-26)

### Enhancements

- Prettier is now enabled in `json-mode`.

### Bugs fixed

- Prettier now respects `.prettierignore` ([#21]).
- Apheleia's global mode should no longer trigger warnings about a locally
  let-bound `after-save-hook` ([#27]).

[#21]: https://github.com/radian-software/apheleia/issues/21
[#27]: https://github.com/radian-software/apheleia/issues/27

## 1.1.1 (released 2020-07-16)

### Formatters

- New: [OCamlFormat](https://github.com/ocaml-ppx/ocamlformat) for
  [Ocaml](https://ocaml.org/) ([#19]).

### Bugs fixed

- Previously, there were some race conditions related to switching the
  current buffer. In particular, if you switched the current buffer
  right after saving, or save two buffers in quick succession, then it
  was possible for one buffer to be overwritten or to not be
  formatted. These problems have been fixed ([#8]).
- Previously, enabling `undo-tree-auto-save-history` caused Apheleia
  to mark the buffer as modified after formatting. This has been
  fixed ([#10]).
- Apheleia now tries harder to accidentally enter an infinite
  formatting loop ([#12]).

[#8]: https://github.com/radian-software/apheleia/issues/8
[#10]: https://github.com/radian-software/apheleia/issues/10
[#12]: https://github.com/radian-software/apheleia/pull/12
[#19]: https://github.com/radian-software/apheleia/pull/19

## 1.1 (released 2020-04-02)

### Enhancements

- There is now a maximum length for the dynamic programming algorithm,
  controlled by `apheleia-max-alignment-size`. This prevents Emacs
  from hanging due to Apheleia. under any circumstances ([#4]).

### Formatters

- New: [Brittany](https://hackage.haskell.org/package/brittany) for
  [Haskell](https://www.haskell.org/).

### Bugs fixed

- Previously, weirdness could happen if manually running Prettier via
  `M-x apheleia-format-buffer` on a buffer which was modified from
  what was written to disk. Now we simply abort running a command that
  uses the `file` keyword if the buffer is modified, since it will not
  produce correct results. This should not affect normal usage of
  Apheleia.
- Previously, the buffer could be erased when running Apheleia from a
  buffer that had no backing file. This has been fixed, and Apheleia
  can run correctly on buffers both with and without backing files
  ([#9]).

[#4]: https://github.com/radian-software/apheleia/issues/4
[#9]: https://github.com/radian-software/apheleia/pull/9

## 1.0 (released 2019-09-20)

### Added

- Package `apheleia`
- Command `apheleia-format-buffer`
- User options:
  - `apheleia-formatters`, with supported formatters:
    - `black`
    - `prettier`
    - `gofmt`
    - `terraform`
  - `apheleia-mode-alist`
  - `apheleia-post-format-hook`
- Variable `apheleia-formatter`
- Minor mode `apheleia-mode` (and `apheleia-global-mode`)

[keep a changelog]: https://keepachangelog.com/en/1.0.0/<|MERGE_RESOLUTION|>--- conflicted
+++ resolved
@@ -19,13 +19,8 @@
   (e.g. scalafmt), do not erase the buffer ([#116]).
 
 ### Formatters
-<<<<<<< HEAD
-
+- [elm-format](https://github.com/avh4/elm-format) for Elm ([#100]).
 - [bean-format](https://github.com/beancount/beancount) for Beancount
-=======
-* [elm-format](https://github.com/avh4/elm-format) for Elm ([#100]).
-* [bean-format](https://github.com/beancount/beancount) for Beancount
->>>>>>> 4d59a9b6
   ([#101]).
 - [stylua](https://github.com/JohnnyMorganz/StyLua) for Lua ([#105]).
 - Native Emacs indentation of Emacs Lisp code as a formatter ([#102]).
