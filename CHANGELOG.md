# Changelog

All notable changes to this project will be documented in this file.
The format is based on [Keep a Changelog].

## Unreleased

### Enhancements
<<<<<<< HEAD

- shfmt uses 4 spaces instead of tabs by default.
=======
* shfmt uses 4 spaces instead of tabs by default.
* Formatters using `'filepath` (OCamlFormat and Prettier) are no
  longer prevented from running on a modified buffer ([#109], [#110]).
* Buffer content is now always passed to formatters using a pipe. This
  fixes issues with formatters that behave differently when receiving
  input on stdin versus being run on a tty ([#119]).

### Bugs fixed
* When a formatter has a bug and fails to return anything on stdout
  (e.g. scalafmt), do not erase the buffer ([#116]).
>>>>>>> 04366a90

### Formatters

- [bean-format](https://github.com/beancount/beancount) for Beancount
  ([#101]).
- [stylua](https://github.com/JohnnyMorganz/StyLua) for Lua ([#105]).
- Native Emacs indentation of Emacs Lisp code as a formatter ([#102]).

[#101]: https://github.com/radian-software/apheleia/pull/101
<<<<<<< HEAD
[#102]: https://github.com/radian-software/apheleia/pull/102
[#105]: https://github.com/raxod502/apheleia/pull/105
=======
[#105]: https://github.com/radian-software/apheleia/pull/105
[#109]: https://github.com/radian-software/apheleia/issues/109
[#110]: https://github.com/radian-software/apheleia/pull/110
[#116]: https://github.com/radian-software/apheleia/pull/116
[#119]: https://github.com/radian-software/apheleia/pull/119
>>>>>>> 04366a90

## 3.0 (released 2022-06-01)

### Breaking changes

- The arguments of formatters defined as Elisp functions has changed.
  A formatter function should now be a `cl-defun` taking key-value
  arguments with support for more keys being provided on a later
  apheleia release (by including `&allow-other-keys` in the parameter
  list). For a list of provided arguments see
  `apheleia--run-formatter-function`.
- Emacs 25 is no longer supported.

### Enhancements

- Ocamlformat is now used in `caml-mode` in addition to `tuareg-mode`
  ([#94]).

### Formatters

- [dart-format](https://dart.dev/tools/dart-format) for Dart ([#89]).
- [phpcs](https://github.com/squizlabs/PHP_CodeSniffer) for PHP
  ([#87]).
- [ktlint](https://github.com/pinterest/ktlint) for Kotlin ([#97]).
- [nixfmt](https://github.com/serokell/nixfmt) for Nix ([#98]).

### Features

- Support remote files and buffers that were opened through TRAMP
  ([#33]).

[#33]: https://github.com/radian-software/apheleia/issues/33
[#87]: https://github.com/radian-software/apheleia/pull/87
[#89]: https://github.com/radian-software/apheleia/pull/89
[#94]: https://github.com/radian-software/apheleia/pull/94
[#97]: https://github.com/radian-software/apheleia/pull/97
[#98]: https://github.com/radian-software/apheleia/pull/98

## 2.0 (released 2022-04-10)

### Breaking changes

- The interface to `apheleia-format-buffer` has changed. You now pass
  in the symbol of a formatter from `apheleia-formatters` (or a list
  of them) rather than the actual command. This change improves the
  ability of Apheleia to report useful error messages and logging.
- Stdout and stderr buffers are no longer retained after running a
  formatter. Instead, the stderr is appended into an
  `*apheleia-cmdname-log*` buffer if it fails, or unconditionally if
  the new user option `apheleia-log-only-errors` is set to nil. See
  [#64], [#65]. The log buffer is not hidden by default, unlike the
  old stdout and stderr buffers, but this can be changed with the new
  user option `apheleia-hide-log-buffers`. Also, the log shows all
  command output rather than just the latest run. You can add further
  customizations using the new hook `apheleia-formatter-exited-hook`
  ([#69]).

### Features

- Apheleia can now format buffers that do not have an underlying file
  ([#52]).
- You can now use a Lisp function as a formatter, by providing a
  symbol or lambda in `apheleia-formatters` rather than a list of
  strings ([#62]). The function should be a `cl-defun` taking key-value
  arguments with support for more keys being provided on a later
  apheleia release (by including `&allow-other-keys` in the parameter
  list). For a list of provided arguments see
  `apheleia--run-formatter-function`.
- Formatters that operate on files in place are now supported, by
  using the symbol `inplace` in an entry on `apheleia-formatters` to
  stand in for the name of a temporary file that will be modified in
  place by the formatter ([#23]).

### Enhancements

- The buffer-local variable `apheleia-formatter` is now marked as safe
  ([#74]). This allows you to configure the formatter that Apheleia
  will use in a file-local variable. Note: only formatters already
  declared in `apheleia-formatters` can be used; this does not allow
  arbitrary shell commands to be specified in file-local variables.

### Bugs fixed

- Allow running the same formatter in multiple buffers in parallel
  ([#64], [#65]). Previously, when saving a number of files at the
  same time, the contents of those buffers could be corrupted by a
  race condition.
- In some circumstances the error `wrong-type-argument bufferp nil`
  could be reported when running certain formatters under Apheleia.
  This has been fixed.
- Rustfmt is no longer passed the `--unstable-features` and
  `--skip-children` flags, since they are not available on all
  versions of Rustfmt ([#69]).
- When a formatter cannot be found, orphaned stderr processes are no
  longer created and left around forever ([#47]).
- Apheleia no longer resets the major mode to its default value when
  formatting a buffer. This was never intended and the bug has now
  been fixed ([#58]).

### Formatters added

- [fish_indent](https://fishshell.com/docs/current/cmds/fish_indent.html)
  for [Fish](https://fishshell.com/) ([#68]).

### Formatter bugs fixed

- isort is passed different arguments so as not to trigger a crash
  that appears to be related to the `--stdout` flag.
- latexindent now has its log file disabled so as to avoid cluttering
  the working directory.
- ocamlformat is now configured to work even outside of detected
  projects.

[#23]: https://github.com/radian-software/apheleia/issues/23
[#47]: https://github.com/radian-software/apheleia/issues/47
[#52]: https://github.com/radian-software/apheleia/issues/52
[#58]: https://github.com/radian-software/apheleia/issues/58
[#60]: https://github.com/radian-software/apheleia/issues/60
[#62]: https://github.com/radian-software/apheleia/issues/62
[#64]: https://github.com/radian-software/apheleia/issues/64
[#65]: https://github.com/radian-software/apheleia/pull/65
[#68]: https://github.com/radian-software/apheleia/issues/68
[#69]: https://github.com/radian-software/apheleia/issues/69
[#74]: https://github.com/radian-software/apheleia/pull/74

## 1.2 (released 2021-12-27)

### Enhancements

- Support multiple formatters ([#31]). You can now configure a list of
  formatters for a major-mode in `apheleia-mode-alist` and they will
  be run in sequence.
- Support evaluating items in `apheleia-formatters` to make formatter
  commands more dynamic ([#50], [#55]).

### Formatters

- [ClangFormat](https://clang.llvm.org/docs/ClangFormat.html) for
  C/C++
- [`google-java-format`](https://github.com/google/google-java-format)
  for Java
- [isort](https://github.com/PyCQA/isort) for
  [Python](https://www.python.org/) ([#51])
- [latexindent](https://ctan.org/pkg/latexindent?lang=en) for
  [LaTeX](https://www.latex-project.org/)
- [rustfmt](https://github.com/rust-lang/rustfmt) for
  [Rust](https://www.rust-lang.org/) ([#24])
- [`mix format`](https://hexdocs.pm/mix/1.12/Mix.Tasks.Format.html)
  for Elixir ([#48])
- [`@prettier/plugin-ruby`](https://github.com/prettier/plugin-ruby)
  for Ruby ([#49])

### Bugs fixed

- Fix spelling error in generated process names ([#32]).
- Apheleia no longer conflicts with undo-fu ([#39]).
- Apheleia no longer triggers `after-set-visited-file-name-hook`,
  which reduces conflicts with various modes. For example, `lsp-mode`
  will no longer trigger a reconnect every time you save.
- Fix inconsistent `:type` spec preventing use of `customize-variable`
  on `apheleia-formatters`.
- Fix mixed style line ending generated by `diff` ([#54]) by adding
  `--strip-trailing-cr` to `diff`'s argument list.

[#24]: https://github.com/radian-software/apheleia/pull/24
[#30]: https://github.com/radian-software/apheleia/issues/30
[#31]: https://github.com/radian-software/apheleia/issues/31
[#32]: https://github.com/radian-software/apheleia/pull/32
[#39]: https://github.com/radian-software/apheleia/issues/39
[#48]: https://github.com/radian-software/apheleia/pull/48
[#49]: https://github.com/radian-software/apheleia/pull/49
[#50]: https://github.com/radian-software/apheleia/pull/50
[#51]: https://github.com/radian-software/apheleia/pull/51
[#54]: https://github.com/radian-software/apheleia/pull/54
[#55]: https://github.com/radian-software/apheleia/issues/55
[#64]: https://github.com/radian-software/apheleia/issues/64
[#65]: https://github.com/radian-software/apheleia/pull/65

## 1.1.2 (released 2021-02-26)

### Enhancements

- Prettier is now enabled in `json-mode`.

### Bugs fixed

- Prettier now respects `.prettierignore` ([#21]).
- Apheleia's global mode should no longer trigger warnings about a locally
  let-bound `after-save-hook` ([#27]).

[#21]: https://github.com/radian-software/apheleia/issues/21
[#27]: https://github.com/radian-software/apheleia/issues/27

## 1.1.1 (released 2020-07-16)

### Formatters

- New: [OCamlFormat](https://github.com/ocaml-ppx/ocamlformat) for
  [Ocaml](https://ocaml.org/) ([#19]).

### Bugs fixed

- Previously, there were some race conditions related to switching the
  current buffer. In particular, if you switched the current buffer
  right after saving, or save two buffers in quick succession, then it
  was possible for one buffer to be overwritten or to not be
  formatted. These problems have been fixed ([#8]).
- Previously, enabling `undo-tree-auto-save-history` caused Apheleia
  to mark the buffer as modified after formatting. This has been
  fixed ([#10]).
- Apheleia now tries harder to accidentally enter an infinite
  formatting loop ([#12]).

[#8]: https://github.com/radian-software/apheleia/issues/8
[#10]: https://github.com/radian-software/apheleia/issues/10
[#12]: https://github.com/radian-software/apheleia/pull/12
[#19]: https://github.com/radian-software/apheleia/pull/19

## 1.1 (released 2020-04-02)

### Enhancements

- There is now a maximum length for the dynamic programming algorithm,
  controlled by `apheleia-max-alignment-size`. This prevents Emacs
  from hanging due to Apheleia. under any circumstances ([#4]).

### Formatters

- New: [Brittany](https://hackage.haskell.org/package/brittany) for
  [Haskell](https://www.haskell.org/).

### Bugs fixed

- Previously, weirdness could happen if manually running Prettier via
  `M-x apheleia-format-buffer` on a buffer which was modified from
  what was written to disk. Now we simply abort running a command that
  uses the `file` keyword if the buffer is modified, since it will not
  produce correct results. This should not affect normal usage of
  Apheleia.
- Previously, the buffer could be erased when running Apheleia from a
  buffer that had no backing file. This has been fixed, and Apheleia
  can run correctly on buffers both with and without backing files
  ([#9]).

[#4]: https://github.com/radian-software/apheleia/issues/4
[#9]: https://github.com/radian-software/apheleia/pull/9

## 1.0 (released 2019-09-20)

### Added

- Package `apheleia`
- Command `apheleia-format-buffer`
- User options:
  - `apheleia-formatters`, with supported formatters:
    - `black`
    - `prettier`
    - `gofmt`
    - `terraform`
  - `apheleia-mode-alist`
  - `apheleia-post-format-hook`
- Variable `apheleia-formatter`
- Minor mode `apheleia-mode` (and `apheleia-global-mode`)

[keep a changelog]: https://keepachangelog.com/en/1.0.0/<|MERGE_RESOLUTION|>--- conflicted
+++ resolved
@@ -6,21 +6,17 @@
 ## Unreleased
 
 ### Enhancements
-<<<<<<< HEAD
 
 - shfmt uses 4 spaces instead of tabs by default.
-=======
-* shfmt uses 4 spaces instead of tabs by default.
-* Formatters using `'filepath` (OCamlFormat and Prettier) are no
+- Formatters using `'filepath` (OCamlFormat and Prettier) are no
   longer prevented from running on a modified buffer ([#109], [#110]).
-* Buffer content is now always passed to formatters using a pipe. This
+- Buffer content is now always passed to formatters using a pipe. This
   fixes issues with formatters that behave differently when receiving
   input on stdin versus being run on a tty ([#119]).
 
 ### Bugs fixed
-* When a formatter has a bug and fails to return anything on stdout
+- When a formatter has a bug and fails to return anything on stdout
   (e.g. scalafmt), do not erase the buffer ([#116]).
->>>>>>> 04366a90
 
 ### Formatters
 
@@ -30,16 +26,13 @@
 - Native Emacs indentation of Emacs Lisp code as a formatter ([#102]).
 
 [#101]: https://github.com/radian-software/apheleia/pull/101
-<<<<<<< HEAD
 [#102]: https://github.com/radian-software/apheleia/pull/102
-[#105]: https://github.com/raxod502/apheleia/pull/105
-=======
+[#105]: https://github.com/radian-software/apheleia/pull/105
 [#105]: https://github.com/radian-software/apheleia/pull/105
 [#109]: https://github.com/radian-software/apheleia/issues/109
 [#110]: https://github.com/radian-software/apheleia/pull/110
 [#116]: https://github.com/radian-software/apheleia/pull/116
 [#119]: https://github.com/radian-software/apheleia/pull/119
->>>>>>> 04366a90
 
 ## 3.0 (released 2022-06-01)
 
