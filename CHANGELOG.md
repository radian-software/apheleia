--- conflicted
+++ resolved
@@ -3,11 +3,21 @@
 All notable changes to this project will be documented in this file.
 The format is based on [Keep a Changelog].
 
-<<<<<<< HEAD
 ## Unreleased
-=======
+### Bugs fixed
+* Previously, there were some race conditions related to switching the
+  current buffer. In particular, if you switched the current buffer
+  right after saving, or save two buffers in quick succession, then it
+  was possible for one buffer to be overwritten or to not be
+  formatted. These problems have been fixed ([#8]).
+* Previously, enabling `undo-tree-auto-save-history` caused Apheleia
+  to mark the buffer as modified after formatting. This has been
+  fixed ([#10]).
+
+[#8]: https://github.com/raxod502/apheleia/issues/8
+[#10]: https://github.com/raxod502/apheleia/issues/10
+
 ## 1.1 (released 2020-04-02)
->>>>>>> c51a63a2
 ### Enhancements
 * There is now a maximum length for the dynamic programming algorithm,
   controlled by `apheleia-max-alignment-size`. This prevents Emacs
@@ -28,25 +38,9 @@
   buffer that had no backing file. This has been fixed, and Apheleia
   can run correctly on buffers both with and without backing files
   ([#9]).
-<<<<<<< HEAD
-* Previously, there were some race conditions related to switching the
-  current buffer. In particular, if you switched the current buffer
-  right after saving, or save two buffers in quick succession, then it
-  was possible for one buffer to be overwritten or to not be
-  formatted. These problems have been fixed ([#8]).
-* Previously, enabling `undo-tree-auto-save-history` caused Apheleia
-  to mark the buffer as modified after formatting. This has been
-  fixed ([#10]).
-
-[#4]: https://github.com/raxod502/apheleia/issues/4
-[#8]: https://github.com/raxod502/apheleia/issues/8
-[#9]: https://github.com/raxod502/apheleia/pull/9
-[#10]: https://github.com/raxod502/apheleia/issues/10
-=======
 
 [#4]: https://github.com/raxod502/apheleia/issues/4
 [#9]: https://github.com/raxod502/apheleia/pull/9
->>>>>>> c51a63a2
 
 ## 1.0 (released 2019-09-20)
 ### Added
