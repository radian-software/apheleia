# Changelog

All notable changes to this project will be documented in this file.
The format is based on [Keep a Changelog].

<<<<<<< HEAD
## Unreleased
### Features
* You can use `apheleia-inhibit` as a file-local variable to disable
  Apheleia turning on automatically for a file or directory. You can
  also use `apheleia-inhibit-functions` to configure custom logic to
  prevent Apheleia from turning on automatically under certain
  circumstances, without needing to adjust file-local variables. See
  [#134] and [#138].
* `apheleia-mode` lighter is now customizable ([#143]).

=======
## 3.1 (released 2022-11-11)
>>>>>>> 5286b1c6
### Enhancements
* shfmt uses 4 spaces instead of tabs by default.
* Formatters using `'filepath` (OCamlFormat and Prettier) are no
  longer prevented from running on a modified buffer ([#109], [#110]).
* Buffer content is now always passed to formatters using a pipe. This
  fixes issues with formatters that behave differently when receiving
  input on stdin versus being run on a tty ([#119]).
* Prettier now specifies `--parser` argument explicitly, so it will
  work properly even when the name of the file does not match what
  Prettier expects (e.g. `.yamllint` will be formatted as YAML by
  Prettier as long as it is in `yaml-mode`). See [#103].

### Bugs fixed
* When a formatter has a bug and fails to return anything on stdout
  (e.g. scalafmt), do not erase the buffer ([#116]).
* Fix `Error: "Selecting deleted buffer"` which occurred in some
  circumstances due to a race condition ([#123]).
* Apheleia does not delete the contents of narrowed buffers when
  running. Instead, it is disabled in narrowed buffers. Support for
  narrowed buffers may be added in future but it has never been
  correctly supported in the past (see [#43]). More at [#124], [#127].
* Currently, when a formatter invoked via a process isn't installed
  correctly; it throws an error. It doesn't make sense to attempt to
  format if we can't find the correct formatter, so instead formatting
  is only attempted when the formatter is found. [#126]
* clang-format doesn't handle filenames correctly by default. Support
  for guessing the flags from first the file name then the major mode
  in the case of a temporary buffer was added in [#128]
* Fix handling of formatters using `inplace` in some circumstances
  ([#132]).

### Formatters
* [elm-format](https://github.com/avh4/elm-format) for Elm ([#100]).
* [bean-format](https://github.com/beancount/beancount) for Beancount
  ([#101]).
* [stylua](https://github.com/JohnnyMorganz/StyLua) for Lua ([#105]).
* Native Emacs indentation of Emacs Lisp code as a formatter ([#102]).
  This is not enabled by default but you can enable it by adding
  `(emacs-lisp-mode . lisp-indent)` to `apheleia-mode-alist`
* [`crystal tool
  format`](https://crystal-lang.org/reference/1.6/man/crystal/index.html#crystal-tool-format)
  for [Crystal](https://crystal-lang.org/) ([#137]).

### Bugfixes
* Prettier supports SCSS instead of SASS. The original support for
  SASS in Apheleia was a bug because Prettier actually never had
  support for SASS in the first place, so Apheleia would have failed
  anyway on trying to format a SASS file.

[#43]: https://github.com/radian-software/apheleia/issues/43
[#100]: https://github.com/radian-software/apheleia/pull/100
[#101]: https://github.com/radian-software/apheleia/pull/101
[#102]: https://github.com/radian-software/apheleia/pull/102
[#103]: https://github.com/radian-software/apheleia/issues/103
[#105]: https://github.com/radian-software/apheleia/pull/105
[#109]: https://github.com/radian-software/apheleia/issues/109
[#110]: https://github.com/radian-software/apheleia/pull/110
[#116]: https://github.com/radian-software/apheleia/pull/116
[#119]: https://github.com/radian-software/apheleia/pull/119
[#123]: https://github.com/radian-software/apheleia/issues/123
[#124]: https://github.com/radian-software/apheleia/issues/124
[#125]: https://github.com/radian-software/apheleia/pull/125
[#126]: https://github.com/radian-software/apheleia/pull/126
[#127]: https://github.com/radian-software/apheleia/pull/127
[#128]: https://github.com/radian-software/apheleia/pull/128
[#132]: https://github.com/radian-software/apheleia/pull/132
[#137]: https://github.com/radian-software/apheleia/pull/137
[#134]: https://github.com/radian-software/apheleia/issues/134
[#138]: https://github.com/radian-software/apheleia/pull/138
[#143]: https://github.com/radian-software/apheleia/pull/143

## 3.0 (released 2022-06-01)
### Breaking changes
* The arguments of formatters defined as Elisp functions has changed.
  A formatter function should now be a `cl-defun` taking key-value
  arguments with support for more keys being provided on a later
  apheleia release (by including `&allow-other-keys` in the parameter
  list). For a list of provided arguments see
  `apheleia--run-formatter-function`.
* Emacs 25 is no longer supported.

### Enhancements
* Ocamlformat is now used in `caml-mode` in addition to `tuareg-mode`
  ([#94]).

### Formatters
* [dart-format](https://dart.dev/tools/dart-format) for Dart ([#89]).
* [phpcs](https://github.com/squizlabs/PHP_CodeSniffer) for PHP
  ([#87]).
* [ktlint](https://github.com/pinterest/ktlint) for Kotlin ([#97]).
* [nixfmt](https://github.com/serokell/nixfmt) for Nix ([#98]).

### Features
* Support remote files and buffers that were opened through TRAMP
  ([#33]).

[#33]: https://github.com/radian-software/apheleia/issues/33
[#87]: https://github.com/radian-software/apheleia/pull/87
[#89]: https://github.com/radian-software/apheleia/pull/89
[#94]: https://github.com/radian-software/apheleia/pull/94
[#97]: https://github.com/radian-software/apheleia/pull/97
[#98]: https://github.com/radian-software/apheleia/pull/98

## 2.0 (released 2022-04-10)
### Breaking changes
* The interface to `apheleia-format-buffer` has changed. You now pass
  in the symbol of a formatter from `apheleia-formatters` (or a list
  of them) rather than the actual command. This change improves the
  ability of Apheleia to report useful error messages and logging.
* Stdout and stderr buffers are no longer retained after running a
  formatter. Instead, the stderr is appended into an
  `*apheleia-cmdname-log*` buffer if it fails, or unconditionally if
  the new user option `apheleia-log-only-errors` is set to nil. See
  [#64], [#65]. The log buffer is not hidden by default, unlike the
  old stdout and stderr buffers, but this can be changed with the new
  user option `apheleia-hide-log-buffers`. Also, the log shows all
  command output rather than just the latest run. You can add further
  customizations using the new hook `apheleia-formatter-exited-hook`
  ([#69]).

### Features
* Apheleia can now format buffers that do not have an underlying file
  ([#52]).
* You can now use a Lisp function as a formatter, by providing a
  symbol or lambda in `apheleia-formatters` rather than a list of
  strings ([#62]). The function should be a `cl-defun` taking key-value
  arguments with support for more keys being provided on a later
  apheleia release (by including `&allow-other-keys` in the parameter
  list). For a list of provided arguments see
  `apheleia--run-formatter-function`.
* Formatters that operate on files in place are now supported, by
  using the symbol `inplace` in an entry on `apheleia-formatters` to
  stand in for the name of a temporary file that will be modified in
  place by the formatter ([#23]).

### Enhancements
* The buffer-local variable `apheleia-formatter` is now marked as safe
  ([#74]). This allows you to configure the formatter that Apheleia
  will use in a file-local variable. Note: only formatters already
  declared in `apheleia-formatters` can be used; this does not allow
  arbitrary shell commands to be specified in file-local variables.

### Bugs fixed
* Allow running the same formatter in multiple buffers in parallel
  ([#64], [#65]). Previously, when saving a number of files at the
  same time, the contents of those buffers could be corrupted by a
  race condition.
* In some circumstances the error `wrong-type-argument bufferp nil`
  could be reported when running certain formatters under Apheleia.
  This has been fixed.
* Rustfmt is no longer passed the `--unstable-features` and
  `--skip-children` flags, since they are not available on all
  versions of Rustfmt ([#69]).
* When a formatter cannot be found, orphaned stderr processes are no
  longer created and left around forever ([#47]).
* Apheleia no longer resets the major mode to its default value when
  formatting a buffer. This was never intended and the bug has now
  been fixed ([#58]).

### Formatters added
* [fish\_indent](https://fishshell.com/docs/current/cmds/fish_indent.html)
  for [Fish](https://fishshell.com/) ([#68]).

### Formatter bugs fixed
* isort is passed different arguments so as not to trigger a crash
  that appears to be related to the `--stdout` flag.
* latexindent now has its log file disabled so as to avoid cluttering
  the working directory.
* ocamlformat is now configured to work even outside of detected
  projects.

[#23]: https://github.com/radian-software/apheleia/issues/23
[#47]: https://github.com/radian-software/apheleia/issues/47
[#52]: https://github.com/radian-software/apheleia/issues/52
[#58]: https://github.com/radian-software/apheleia/issues/58
[#60]: https://github.com/radian-software/apheleia/issues/60
[#62]: https://github.com/radian-software/apheleia/issues/62
[#64]: https://github.com/radian-software/apheleia/issues/64
[#65]: https://github.com/radian-software/apheleia/pull/65
[#68]: https://github.com/radian-software/apheleia/issues/68
[#69]: https://github.com/radian-software/apheleia/issues/69
[#74]: https://github.com/radian-software/apheleia/pull/74

## 1.2 (released 2021-12-27)
### Enhancements
* Support multiple formatters ([#31]). You can now configure a list of
  formatters for a major-mode in `apheleia-mode-alist` and they will
  be run in sequence.
* Support evaluating items in `apheleia-formatters` to make formatter
  commands more dynamic ([#50], [#55]).

### Formatters
* [ClangFormat](https://clang.llvm.org/docs/ClangFormat.html) for
  C/C++
* [`google-java-format`](https://github.com/google/google-java-format)
  for Java
* [isort](https://github.com/PyCQA/isort) for
  [Python](https://www.python.org/) ([#51])
* [latexindent](https://ctan.org/pkg/latexindent?lang=en) for
  [LaTeX](https://www.latex-project.org/)
* [rustfmt](https://github.com/rust-lang/rustfmt) for
  [Rust](https://www.rust-lang.org/) ([#24])
* [`mix format`](https://hexdocs.pm/mix/1.12/Mix.Tasks.Format.html)
  for Elixir ([#48])
* [`@prettier/plugin-ruby`](https://github.com/prettier/plugin-ruby)
  for Ruby ([#49])

### Bugs fixed
* Fix spelling error in generated process names ([#32]).
* Apheleia no longer conflicts with undo-fu ([#39]).
* Apheleia no longer triggers `after-set-visited-file-name-hook`,
  which reduces conflicts with various modes. For example, `lsp-mode`
  will no longer trigger a reconnect every time you save.
* Fix inconsistent `:type` spec preventing use of `customize-variable`
  on `apheleia-formatters`.
* Fix mixed style line ending generated by `diff` ([#54]) by adding
  `--strip-trailing-cr` to `diff`'s argument list.

[#24]: https://github.com/radian-software/apheleia/pull/24
[#30]: https://github.com/radian-software/apheleia/issues/30
[#31]: https://github.com/radian-software/apheleia/issues/31
[#32]: https://github.com/radian-software/apheleia/pull/32
[#39]: https://github.com/radian-software/apheleia/issues/39
[#48]: https://github.com/radian-software/apheleia/pull/48
[#49]: https://github.com/radian-software/apheleia/pull/49
[#50]: https://github.com/radian-software/apheleia/pull/50
[#51]: https://github.com/radian-software/apheleia/pull/51
[#54]: https://github.com/radian-software/apheleia/pull/54
[#55]: https://github.com/radian-software/apheleia/issues/55
[#64]: https://github.com/radian-software/apheleia/issues/64
[#65]: https://github.com/radian-software/apheleia/pull/65

## 1.1.2 (released 2021-02-26)
### Enhancements
* Prettier is now enabled in `json-mode`.

### Bugs fixed
* Prettier now respects `.prettierignore` ([#21]).
* Apheleia's global mode should no longer trigger warnings about a locally
  let-bound `after-save-hook` ([#27]).

[#21]: https://github.com/radian-software/apheleia/issues/21
[#27]: https://github.com/radian-software/apheleia/issues/27

## 1.1.1 (released 2020-07-16)
### Formatters
* New: [OCamlFormat](https://github.com/ocaml-ppx/ocamlformat) for
  [Ocaml](https://ocaml.org/) ([#19]).

### Bugs fixed
* Previously, there were some race conditions related to switching the
  current buffer. In particular, if you switched the current buffer
  right after saving, or save two buffers in quick succession, then it
  was possible for one buffer to be overwritten or to not be
  formatted. These problems have been fixed ([#8]).
* Previously, enabling `undo-tree-auto-save-history` caused Apheleia
  to mark the buffer as modified after formatting. This has been
  fixed ([#10]).
* Apheleia now tries harder to accidentally enter an infinite
  formatting loop ([#12]).

[#8]: https://github.com/radian-software/apheleia/issues/8
[#10]: https://github.com/radian-software/apheleia/issues/10
[#12]: https://github.com/radian-software/apheleia/pull/12
[#19]: https://github.com/radian-software/apheleia/pull/19

## 1.1 (released 2020-04-02)
### Enhancements
* There is now a maximum length for the dynamic programming algorithm,
  controlled by `apheleia-max-alignment-size`. This prevents Emacs
  from hanging due to Apheleia. under any circumstances ([#4]).

### Formatters
* New: [Brittany](https://hackage.haskell.org/package/brittany) for
  [Haskell](https://www.haskell.org/).

### Bugs fixed
* Previously, weirdness could happen if manually running Prettier via
  `M-x apheleia-format-buffer` on a buffer which was modified from
  what was written to disk. Now we simply abort running a command that
  uses the `file` keyword if the buffer is modified, since it will not
  produce correct results. This should not affect normal usage of
  Apheleia.
* Previously, the buffer could be erased when running Apheleia from a
  buffer that had no backing file. This has been fixed, and Apheleia
  can run correctly on buffers both with and without backing files
  ([#9]).

[#4]: https://github.com/radian-software/apheleia/issues/4
[#9]: https://github.com/radian-software/apheleia/pull/9

## 1.0 (released 2019-09-20)
### Added
* Package `apheleia`
* Command `apheleia-format-buffer`
* User options:
  * `apheleia-formatters`, with supported formatters:
    * `black`
    * `prettier`
    * `gofmt`
    * `terraform`
  * `apheleia-mode-alist`
  * `apheleia-post-format-hook`
* Variable `apheleia-formatter`
* Minor mode `apheleia-mode` (and `apheleia-global-mode`)

[keep a changelog]: https://keepachangelog.com/en/1.0.0/<|MERGE_RESOLUTION|>--- conflicted
+++ resolved
@@ -3,7 +3,6 @@
 All notable changes to this project will be documented in this file.
 The format is based on [Keep a Changelog].
 
-<<<<<<< HEAD
 ## Unreleased
 ### Features
 * You can use `apheleia-inhibit` as a file-local variable to disable
@@ -14,9 +13,26 @@
   [#134] and [#138].
 * `apheleia-mode` lighter is now customizable ([#143]).
 
-=======
+### Bugs fixed
+* If a formatter exited with a zero exit code when being killed by a
+  signal (even though that is really weird behavior and arguably a bug
+  in the formatter), then if a file was saved multiple times in quick
+  succession, its contents could be erased and replaced with an error
+  message from the formatter. This has been fixed. See [#131] for more
+  details.
+
+### Formatters
+* [`crystal tool
+  format`](https://crystal-lang.org/reference/1.6/man/crystal/index.html#crystal-tool-format)
+  for [Crystal](https://crystal-lang.org/) ([#137]).
+
+[#131]: https://github.com/radian-software/apheleia/issues/131
+[#134]: https://github.com/radian-software/apheleia/issues/134
+[#137]: https://github.com/radian-software/apheleia/pull/137
+[#138]: https://github.com/radian-software/apheleia/pull/138
+[#143]: https://github.com/radian-software/apheleia/pull/143
+
 ## 3.1 (released 2022-11-11)
->>>>>>> 5286b1c6
 ### Enhancements
 * shfmt uses 4 spaces instead of tabs by default.
 * Formatters using `'filepath` (OCamlFormat and Prettier) are no
@@ -56,9 +72,6 @@
 * Native Emacs indentation of Emacs Lisp code as a formatter ([#102]).
   This is not enabled by default but you can enable it by adding
   `(emacs-lisp-mode . lisp-indent)` to `apheleia-mode-alist`
-* [`crystal tool
-  format`](https://crystal-lang.org/reference/1.6/man/crystal/index.html#crystal-tool-format)
-  for [Crystal](https://crystal-lang.org/) ([#137]).
 
 ### Bugfixes
 * Prettier supports SCSS instead of SASS. The original support for
@@ -83,10 +96,6 @@
 [#127]: https://github.com/radian-software/apheleia/pull/127
 [#128]: https://github.com/radian-software/apheleia/pull/128
 [#132]: https://github.com/radian-software/apheleia/pull/132
-[#137]: https://github.com/radian-software/apheleia/pull/137
-[#134]: https://github.com/radian-software/apheleia/issues/134
-[#138]: https://github.com/radian-software/apheleia/pull/138
-[#143]: https://github.com/radian-software/apheleia/pull/143
 
 ## 3.0 (released 2022-06-01)
 ### Breaking changes
