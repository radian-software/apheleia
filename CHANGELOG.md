# Changelog

All notable changes to this project will be documented in this file.
The format is based on [Keep a Changelog].

## Unreleased
### Formatters
* [cljstyle](https://github.com/greglook/cljstyle)
  for clojure, clojurescript, edn files.
* `biome` ([#339]).
* `gdformat` for [gdscript](https://docs.godotengine.org/en/stable/tutorials/scripting/gdscript/gdscript_basics.html) ([#342]).
* `prettier-json-stringify` ([#183]).
<<<<<<< HEAD
* `nix-ts-mode` buffers are now formatted with nixfmt like `nix-mode`
  buffers are.
=======
* Fix `foumolu` arguements
* Both `haskell-mode` and the newly added
  `haskell-ts-mode` buffers are formatted with `fourmolu`
>>>>>>> 39af1309

### Internal
* You can run the formatter tests locally with podman instead of
  docker now, if you want. Export `USE_PODMAN=1` ([#343]).

[#183]: https://github.com/radian-software/apheleia/pull/183
[#339]: https://github.com/radian-software/apheleia/pull/339
[#342]: https://github.com/radian-software/apheleia/pull/342
[#343]: https://github.com/radian-software/apheleia/pull/343

## 4.3 (released 2024-11-12)
### Features
* New user option `apheleia-skip-functions`, like
  `apheleia-inhibit-functions` but for skipping a formatter run even
  when `apheleia-mode` is generally enabled ([#317]).
* [`ocp-indent`](https://github.com/OCamlPro/ocp-indent) for
  [Ocaml](https://ocaml.org/) ([#306]).

### Formatters
* `vfmt` for
  [vlang](https://vlang.io/) ([#324]).
* [`typstyle`](https://github.com/Enter-tainer/typstyle) for
  [typst](https://typst.app/) ([#313]).
* [`rubocop`](https://github.com/rubocop/rubocop) changed to use `-a`
  instead of deprecated `--auto-correct` ([#316]).
* `snakefmt` official formatter for
  [Snakemake](https://snakemake.readthedocs.io) ([#307]).
* [`gleam`](https://github.com/gleam-lang/gleam) official formatter for
  [`gleam`](https://github.com/gleam-lang/gleam) ([#325])
* `zig fmt` official formatter for
  [zig](https://ziglang.org/) ([#327]).

### Bugs fixed
* `apheleia-npx` would use an incorrect path for the Yarn PnP ESM
  loader ([#301]).
* `apheleia-npx` did not correctly guard against word splitting and
  would fail when directory names contained spaces ([#301]).
* `apheleia-npx` was sometimes not able to find formatters in a Yarn
  PnP project if there was also a `node_modules` folder at the root of
  the project ([#301]).
* Ormolu is now passed the `--stdin-input-file` argument, which has
  become required ([#312]).
* `mix format` is now passed the `--stdin-filename` argument which is
  required in some cases. The version of Mix is autodetected and this
  option is only passed when it is supported ([#319]).
* `mix format` is now run with `MIX_QUIET` to supress compilation
  output ([#326])
* Beancount files are formatted without an error ([#309]).

## Internal
* Improvements to formatter test framework, it is now possible to
  write tests that have additional data files ([#301]).

[#301]: https://github.com/radian-software/apheleia/pull/301
[#306]: https://github.com/radian-software/apheleia/pull/306
[#307]: https://github.com/radian-software/apheleia/pull/307
[#309]: https://github.com/radian-software/apheleia/issues/309
[#312]: https://github.com/radian-software/apheleia/issues/312
[#313]: https://github.com/radian-software/apheleia/pull/313
[#316]: https://github.com/radian-software/apheleia/pull/316
[#317]: https://github.com/radian-software/apheleia/issues/317
[#319]: https://github.com/radian-software/apheleia/pull/319
[#324]: https://github.com/radian-software/apheleia/pull/324
[#325]: https://github.com/radian-software/apheleia/pull/325
[#326]: https://github.com/radian-software/apheleia/pull/326
[#327]: https://github.com/radian-software/apheleia/pull/327

## 4.2 (released 2024-08-03)
### Changes
* Custom Emacs Lisp formatting functions have the option to report an
  error asynchronously by invoking their callback with an error as
  argument. Passing nil as argument indicates that there was no error,
  as before. The old calling convention is still supported for
  backwards compatibility, and errors can also be reported by
  throwing, as normal. Implemented in [#204].

### Features
* New user option `apheleia-mode-predicates`. The default value
  handles `mhtml-mode` correctly by always using whatever formatter
  you have configured for that mode, rather than using `css-mode`,
  `html-mode`, etc formatters depending on the position of point
  ([#302]).

### Enhancements
* There is a new keyword argument to `apheleia-format-buffer` which is
  a more powerful callback that is guaranteed to be called except in
  cases of synchronous nonlocal exit. See the docstring for details.
  The old callback, which is only invoked on success and receives no
  information about errors, is still supported and will continue to be
  called if provided. See [#204].

### Bugs fixed
* The point alignment algorithm, which has been slightly wrong since
  2019, has been fixed to more correctly use dynamic programming to
  maintain the position of point. Also, some cases of a nil pointer
  error during point alignment have been fixed ([#290]).
* `apheleia-indent-lisp-buffer` updated to apply local variables after
  calling major-mode. Also includes setting for `indent-tabs-mode` ([#286]).
* [Formatter scripts](scripts/formatters) will now work on Windows if Emacs
  can find the executable defined in the shebang.

### Internal
* Major internal refactoring has occurred to make it possible to write
  integration tests against Apheleia. This should improve future
  stability but could have introduced some bugs in the initial
  version. See [#204].
* Some debugging log messages have changed, see [#204].

[#204]: https://github.com/radian-software/apheleia/pull/204
[#286]: https://github.com/radian-software/apheleia/pull/286
[#285]: https://github.com/radian-software/apheleia/issues/285
[#290]: https://github.com/radian-software/apheleia/pull/290
[#302]: https://github.com/radian-software/apheleia/issues/302

## 4.1 (released 2024-02-25)
### Enhancements
* Use `perltidy` as default formatter for `cperl-mode` ([#260]).
* The `perltidy` formatter now supports Emacs indentation and line length
  settings ([#261]).
* Indent level is now determined for `graphql-mode`, `html-mode`, `ruby-mode`,
  `ruby-ts-mode`, `svelte-mode`, and `yaml-mode` ([#258]).
* Indent level support when using yq to format JSON, XML, and YAML ([#259]).

### Formatters
* `dhall-format` official formatter for
  [Dhall](https://dhall-lang.org/) ([#284]).
* [`dprint`](https://dprint.dev) for various (depending on
  [installed plugins](https://dprint.dev/plugins/)) ([#209]).
* [`js-beautify`](https://github.com/beautify-web/js-beautify) for
  [JavaScript](https://www.javascript.com/),
  [JSON](https://developer.mozilla.org/en-US/docs/Learn/JavaScript/Objects/JSON),
  [HTML](https://en.wikipedia.org/wiki/HTML) and
  [CSS](https://www.google.com/search?q=css)
  ([#229])
* [`python3-json`](https://docs.python.org/3/library/json.html#module-json.tool)
  for JSON ([#257]).
* [`robotidy`](https://robotidy.readthedocs.io) for Robot Framework files
  ([#263]).
* [`ruff-isort`](https://github.com/astral-sh/ruff) for [Python](https://python.org) imports using ruff ([#279]).
* [denofmt](https://docs.deno.com/runtime/manual/tools/formatter) for
  js, jsx, ts, tsx, json, jsonc, md files. ([#264])
* [docformatter](https://github.com/PyCQA/docformatter) for Python docstrings ([#267])
* [cljfmt](https://github.com/weavejester/cljfmt) for clojure,
  clojurescript, edn files. ([#271])
* Stylua is used now in `lua-ts-mode` as well as just `lua-mode`, by
  default ([#275]).
* [`treefmt`](https://numtide.github.io/treefmt) for project
  configured formatters ([#280]).
* [`pyang`](https://github.com/mbj4668/pyang) for
  [YANG](https://www.rfc-editor.org/rfc/rfc7950.html) ([#282]).

### Bugs fixed
* Apheleia sometimes failed to determine indent level from Emacs
  settings even when configured to do so. This is fixed ([#274]).

[#209]: https://github.com/radian-software/apheleia/pull/209
[#229]: https://github.com/radian-software/apheleia/pull/229
[#257]: https://github.com/radian-software/apheleia/pull/257
[#258]: https://github.com/radian-software/apheleia/pull/258
[#259]: https://github.com/radian-software/apheleia/pull/259
[#260]: https://github.com/radian-software/apheleia/pull/260
[#261]: https://github.com/radian-software/apheleia/pull/261
[#263]: https://github.com/radian-software/apheleia/pull/263
[#264]: https://github.com/radian-software/apheleia/pull/264
[#267]: https://github.com/radian-software/apheleia/pull/267
[#271]: https://github.com/radian-software/apheleia/pull/271
[#274]: https://github.com/radian-software/apheleia/issues/274
[#275]: https://github.com/radian-software/apheleia/pull/275
[#279]: https://github.com/radian-software/apheleia/pull/279
[#282]: https://github.com/radian-software/apheleia/pull/282
[#284]: https://github.com/radian-software/apheleia/pull/284

## 4.0 (released 2023-11-23)
### Breaking changes
* The order of entries in `apheleia-mode-alist` is no longer as
  important. Specifically, if two different mode entries in
  `apheleia-mode-alist` match the current buffer, then the more
  specific one is used, even if it comes later. This is generally
  speaking what you would expect to happen. For other cases, such as
  ordering of regex entries, or modes versus regexes, order is
  respected as before ([#206]).
* Disable formatting of go module files with gofmt. This was never supported
  ([#214]).
* Remove support for Emacs 26 ([#215]).
* Emacs will infer indentation configuration from your major mode and,
  by default, supply this configuration to formatters, to ensure
  consistency between how you have Emacs configured and how your
  formatter is configured. You can disable this by setting
  `apheleia-formatters-respect-indent-level` to nil ([#167], [#208]).

### Enhancements
* Use the `prettier-json` formatter for `js-json-mode` ([#209]).
* Prettier is now enabled in `svelte-mode`.
* More tree-sitter based major modes have been added to
  `apheleia-mode-alist` ([#191]).
* All marks (the current `(mark)`, and the `mark-ring`) are now
  adjusted, alongside `(point)` ([#197]).
* Built-in formatters now use a new `"apheleia-npx"` built-in script
  instead of the legacy `npx` keyword. The effect of the new script is
  the same, except that it also works with Yarn PNP projects as well
  as `node_modules` style projects ([#200]).
* Autoload the apheleia-goto-error command ([#215]).
* Use `lisp-indent` as default formatter for `emacs-lisp-mode` ([#223])
* Use `hclfmt` for formatting hashicorp HCL files ([#231])
* The `mix format` formatter will respect `.formatter.exs` files even
  if they are present in a parent directory rather than the same
  directory as the file being formatted ([#232]).

### Internal Changes
* Refactored the organisation of the apheleia package for ease of
  understanding and usability ([#215]).
* The new `scripts/pnp-bin.js` script is standalone minified nodejs built
  from the [`pnp-bin`](https://github.com/PuddleByteComputing/pnp-bin) repo,
  extracted from apheleia PR [#200].
* Test environment bumped from Ubuntu 20.04 to 22.04 ([#242]).
* The function `apheleia--format-after-save` was renamed to
  `apheleia-format-after-save`. This is only called out explicitly
  because it was added to `after-save-hook` so customization that
  assumed this behavior might break.

### Bugs fixed
* `ktlint` would emit log messages into its stdout when formatting,
  and these would get spliced into the source file. This has been fixed
  by suppressing all logs from `ktlint`.
* Disable colorized output with the jq formatter ([#213]).
* Fixed apheleia skipped running a formatter on a remote when it isn't
  installed locally ([#215]).
* Fixed clang-format formatter did not respect remote file-name component for
  the assumed file-name ([#215]).
* Always supply `--stdin-filepath` to Prettier to allow it to pick up
  the correct settings from project-level config files ([#253]).

### Formatters

* [`asmfmt`](https://github.com/klauspost/asmfmt) for assembly ([#168]).
* [`astyle`](https://github.com/steinwurf/astyle) for C ([#169]).
* [`beautysh`](https://github.com/lovesegfault/beautysh) for shell
  scripts ([#170])
* [`buildifier`](https://github.com/bazelbuild/buildtools)
  for [Bazel Build](https://bazel.build/) ([#171]).
* [`cmake-format`](https://github.com/cheshirekow/cmake_format)
  for [CMake](https://cmake.org/) ([#172]).
* [`fourmolu`](https://github.com/fourmolu/fourmolu) for haskell
* [`gawk`](https://www.gnu.org/software/gawk/) for
  [awk](https://en.wikipedia.org/wiki/AWK) ([#187]).
* [`hclfmt`](https://github.com/hashicorp/hcl/tree/main/cmd/hclfmt) for [HCL](https://github.com/hashicorp/hcl) ([#231])
* [`html-tidy`](https://www.html-tidy.org/) for HTML/XML ([#173]).
* [`jq`](https://stedolan.github.io/jq/) for
  [JSON](https://developer.mozilla.org/en-US/docs/Learn/JavaScript/Objects/JSON)
  ([#174]).
* [`ormolu`](https://github.com/tweag/ormolu) for haskell.
* [`perltidy`](https://perltidy.sourceforge.net/) for
  [perl](https://www.perl.org/) ([#175]).
* [`pgformatter`](https://github.com/darold/pgFormatter) for [SQL](https://en.wikipedia.org/wiki/SQL) ([#247])
* [purs-tidy](https://github.com/natefaubion/purescript-tidy) for PureScript ([#182]).
* [`rubocop`](https://github.com/rubocop/rubocop) for [ruby](https://www.ruby-lang.org/en/) ([#176]).
* [`ruby-standard`](https://github.com/standardrb/standard) for
  [ruby](https://www.ruby-lang.org/en/) ([#201])
* [`ruff`](https://github.com/astral-sh/ruff) for
  [python](https://python.org) ([#236])
* [`rufo`](https://github.com/ruby-formatter/rufo) for
  [Ruby](https://www.ruby-lang.org/en/) ([#177]).
* [`xmllint`](https://gitlab.gnome.org/GNOME/libxml2) for XML ([#251]).
* [`yapf`](https://github.com/google/yapf) for [Python](https://www.python.org/) ([#196])
* [`yq`](https://mikefarah.gitbook.io/yq/) for YAML, JSON, CSV, TSV, XML and [.properties](https://en.wikipedia.org/wiki/.properties) ([#250]).

[#167]: https://github.com/radian-software/apheleia/pull/167
[#168]: https://github.com/radian-software/apheleia/pull/168
[#169]: https://github.com/radian-software/apheleia/pull/169
[#170]: https://github.com/radian-software/apheleia/pull/170
[#171]: https://github.com/radian-software/apheleia/pull/171
[#172]: https://github.com/radian-software/apheleia/pull/172
[#173]: https://github.com/radian-software/apheleia/pull/173
[#174]: https://github.com/radian-software/apheleia/pull/174
[#175]: https://github.com/radian-software/apheleia/pull/175
[#176]: https://github.com/radian-software/apheleia/pull/176
[#177]: https://github.com/radian-software/apheleia/pull/177
[#182]: https://github.com/radian-software/apheleia/pull/182
[#187]: https://github.com/radian-software/apheleia/pull/187
[#196]: https://github.com/radian-software/apheleia/pull/196
[#197]: https://github.com/radian-software/apheleia/issues/197
[#208]: https://github.com/radian-software/apheleia/discussions/208
[#209]: https://github.com/radian-software/apheleia/pull/209
[#213]: https://github.com/radian-software/apheleia/pull/213
[#214]: https://github.com/radian-software/apheleia/pull/214
[#215]: https://github.com/radian-software/apheleia/pull/215
[#223]: https://github.com/radian-software/apheleia/pull/223
[#231]: https://github.com/radian-software/apheleia/pull/231
[#232]: https://github.com/radian-software/apheleia/issues/232
[#236]: https://github.com/radian-software/apheleia/pull/236
[#242]: https://github.com/radian-software/apheleia/pull/242
[#253]: https://github.com/radian-software/apheleia/pull/253
[#247]: https://github.com/radian-software/apheleia/pull/247

## 3.2 (released 2023-02-25)
### Features
* You can use `apheleia-inhibit` as a file-local variable to disable
  Apheleia turning on automatically for a file or directory. You can
  also use `apheleia-inhibit-functions` to configure custom logic to
  prevent Apheleia from turning on automatically under certain
  circumstances, without needing to adjust file-local variables. See
  [#134] and [#138].
* `apheleia-mode` lighter is now customizable ([#143]).

### Changes
* shfmt is no longer enabled by default in order to prevent corruption
  of zsh scripts. Re-enabling shfmt in a future release is intended,
  but depends on further implementation work in Apheleia to only
  enable it for supported shells.

### Enhancements
* Emacs 29's tree-sitter-based major modes have been added to
  `apheleia-mode-alist` ([#145], [#148], [#151], [#155]).

### Bugs fixed
* If a formatter exited with a zero exit code when being killed by a
  signal (even though that is really weird behavior and arguably a bug
  in the formatter), then if a file was saved multiple times in quick
  succession, its contents could be erased and replaced with an error
  message from the formatter. This has been fixed. See [#131] for more
  details.
* Npx commands in apheleia-formatters are not overwritten when
  expanding binary path to node_modules directory ([#152]).
* Error is no longer reported when the first element of a command is
  an evaluable form rather than a literal string ([#156]).

### Formatters
* [`crystal tool
  format`](https://crystal-lang.org/reference/1.6/man/crystal/index.html#crystal-tool-format)
  for [Crystal](https://crystal-lang.org/) ([#137]).
* [gofumpt](https://pkg.go.dev/mvdan.cc/gofumpt) and
  [goimports](https://pkg.go.dev/golang.org/x/tools/cmd/goimports) for
  [Go](https://golang.google.cn/) ([#147]).
* [`caddy fmt`](https://caddyserver.com/docs/command-line#caddy-fmt)
  for [Caddyfile](https://caddyserver.com/docs/caddyfile), used by
  [Caddy 2](https://caddyserver.com/) ([#136])

[#131]: https://github.com/radian-software/apheleia/issues/131
[#134]: https://github.com/radian-software/apheleia/issues/134
[#136]: https://github.com/radian-software/apheleia/issues/136
[#137]: https://github.com/radian-software/apheleia/pull/137
[#138]: https://github.com/radian-software/apheleia/pull/138
[#143]: https://github.com/radian-software/apheleia/pull/143
[#145]: https://github.com/radian-software/apheleia/pull/145
[#147]: https://github.com/radian-software/apheleia/pull/147
[#148]: https://github.com/radian-software/apheleia/pull/148
[#151]: https://github.com/radian-software/apheleia/pull/151
[#152]: https://github.com/radian-software/apheleia/pull/152
[#155]: https://github.com/radian-software/apheleia/pull/155

## 3.1 (released 2022-11-11)
### Enhancements
* shfmt uses 4 spaces instead of tabs by default.
* Formatters using `'filepath` (OCamlFormat and Prettier) are no
  longer prevented from running on a modified buffer ([#109], [#110]).
* Buffer content is now always passed to formatters using a pipe. This
  fixes issues with formatters that behave differently when receiving
  input on stdin versus being run on a tty ([#119]).
* Prettier now specifies `--parser` argument explicitly, so it will
  work properly even when the name of the file does not match what
  Prettier expects (e.g. `.yamllint` will be formatted as YAML by
  Prettier as long as it is in `yaml-mode`). See [#103].

### Bugs fixed
* When a formatter has a bug and fails to return anything on stdout
  (e.g. scalafmt), do not erase the buffer ([#116]).
* Fix `Error: "Selecting deleted buffer"` which occurred in some
  circumstances due to a race condition ([#123]).
* Apheleia does not delete the contents of narrowed buffers when
  running. Instead, it is disabled in narrowed buffers. Support for
  narrowed buffers may be added in future but it has never been
  correctly supported in the past (see [#43]). More at [#124], [#127].
* Currently, when a formatter invoked via a process isn't installed
  correctly; it throws an error. It doesn't make sense to attempt to
  format if we can't find the correct formatter, so instead formatting
  is only attempted when the formatter is found. [#126]
* clang-format doesn't handle filenames correctly by default. Support
  for guessing the flags from first the file name then the major mode
  in the case of a temporary buffer was added in [#128]
* Fix handling of formatters using `inplace` in some circumstances
  ([#132]).

### Formatters
* [elm-format](https://github.com/avh4/elm-format) for Elm ([#100]).
* [bean-format](https://github.com/beancount/beancount) for Beancount
  ([#101]).
* [stylua](https://github.com/JohnnyMorganz/StyLua) for Lua ([#105]).
* Native Emacs indentation of Emacs Lisp code as a formatter ([#102]).
  This is not enabled by default but you can enable it by adding
  `(emacs-lisp-mode . lisp-indent)` to `apheleia-mode-alist`

### Bugfixes
* Prettier supports SCSS instead of SASS. The original support for
  SASS in Apheleia was a bug because Prettier actually never had
  support for SASS in the first place, so Apheleia would have failed
  anyway on trying to format a SASS file.

[#43]: https://github.com/radian-software/apheleia/issues/43
[#100]: https://github.com/radian-software/apheleia/pull/100
[#101]: https://github.com/radian-software/apheleia/pull/101
[#102]: https://github.com/radian-software/apheleia/pull/102
[#103]: https://github.com/radian-software/apheleia/issues/103
[#105]: https://github.com/radian-software/apheleia/pull/105
[#109]: https://github.com/radian-software/apheleia/issues/109
[#110]: https://github.com/radian-software/apheleia/pull/110
[#116]: https://github.com/radian-software/apheleia/pull/116
[#119]: https://github.com/radian-software/apheleia/pull/119
[#123]: https://github.com/radian-software/apheleia/issues/123
[#124]: https://github.com/radian-software/apheleia/issues/124
[#125]: https://github.com/radian-software/apheleia/pull/125
[#126]: https://github.com/radian-software/apheleia/pull/126
[#127]: https://github.com/radian-software/apheleia/pull/127
[#128]: https://github.com/radian-software/apheleia/pull/128
[#132]: https://github.com/radian-software/apheleia/pull/132

## 3.0 (released 2022-06-01)
### Breaking changes
* The arguments of formatters defined as Elisp functions has changed.
  A formatter function should now be a `cl-defun` taking key-value
  arguments with support for more keys being provided on a later
  apheleia release (by including `&allow-other-keys` in the parameter
  list). For a list of provided arguments see
  `apheleia--run-formatter-function`.
* Emacs 25 is no longer supported.

### Enhancements
* Ocamlformat is now used in `caml-mode` in addition to `tuareg-mode`
  ([#94]).

### Formatters
* [dart-format](https://dart.dev/tools/dart-format) for Dart ([#89]).
* [phpcs](https://github.com/squizlabs/PHP_CodeSniffer) for PHP
  ([#87]).
* [ktlint](https://github.com/pinterest/ktlint) for Kotlin ([#97]).
* [nixfmt](https://github.com/serokell/nixfmt) for Nix ([#98]).

### Features
* Support remote files and buffers that were opened through TRAMP
  ([#33]).

[#33]: https://github.com/radian-software/apheleia/issues/33
[#87]: https://github.com/radian-software/apheleia/pull/87
[#89]: https://github.com/radian-software/apheleia/pull/89
[#94]: https://github.com/radian-software/apheleia/pull/94
[#97]: https://github.com/radian-software/apheleia/pull/97
[#98]: https://github.com/radian-software/apheleia/pull/98

## 2.0 (released 2022-04-10)
### Breaking changes
* The interface to `apheleia-format-buffer` has changed. You now pass
  in the symbol of a formatter from `apheleia-formatters` (or a list
  of them) rather than the actual command. This change improves the
  ability of Apheleia to report useful error messages and logging.
* Stdout and stderr buffers are no longer retained after running a
  formatter. Instead, the stderr is appended into an
  `*apheleia-cmdname-log*` buffer if it fails, or unconditionally if
  the new user option `apheleia-log-only-errors` is set to nil. See
  [#64], [#65]. The log buffer is not hidden by default, unlike the
  old stdout and stderr buffers, but this can be changed with the new
  user option `apheleia-hide-log-buffers`. Also, the log shows all
  command output rather than just the latest run. You can add further
  customizations using the new hook `apheleia-formatter-exited-hook`
  ([#69]).

### Features
* Apheleia can now format buffers that do not have an underlying file
  ([#52]).
* You can now use a Lisp function as a formatter, by providing a
  symbol or lambda in `apheleia-formatters` rather than a list of
  strings ([#62]). The function should be a `cl-defun` taking key-value
  arguments with support for more keys being provided on a later
  apheleia release (by including `&allow-other-keys` in the parameter
  list). For a list of provided arguments see
  `apheleia--run-formatter-function`.
* Formatters that operate on files in place are now supported, by
  using the symbol `inplace` in an entry on `apheleia-formatters` to
  stand in for the name of a temporary file that will be modified in
  place by the formatter ([#23]).

### Enhancements
* The buffer-local variable `apheleia-formatter` is now marked as safe
  ([#74]). This allows you to configure the formatter that Apheleia
  will use in a file-local variable. Note: only formatters already
  declared in `apheleia-formatters` can be used; this does not allow
  arbitrary shell commands to be specified in file-local variables.

### Bugs fixed
* Allow running the same formatter in multiple buffers in parallel
  ([#64], [#65]). Previously, when saving a number of files at the
  same time, the contents of those buffers could be corrupted by a
  race condition.
* In some circumstances the error `wrong-type-argument bufferp nil`
  could be reported when running certain formatters under Apheleia.
  This has been fixed.
* Rustfmt is no longer passed the `--unstable-features` and
  `--skip-children` flags, since they are not available on all
  versions of Rustfmt ([#69]).
* When a formatter cannot be found, orphaned stderr processes are no
  longer created and left around forever ([#47]).
* Apheleia no longer resets the major mode to its default value when
  formatting a buffer. This was never intended and the bug has now
  been fixed ([#58]).

### Formatters added
* [fish\_indent](https://fishshell.com/docs/current/cmds/fish_indent.html)
  for [Fish](https://fishshell.com/) ([#68]).

### Formatter bugs fixed
* isort is passed different arguments so as not to trigger a crash
  that appears to be related to the `--stdout` flag.
* latexindent now has its log file disabled so as to avoid cluttering
  the working directory.
* ocamlformat is now configured to work even outside of detected
  projects.

[#23]: https://github.com/radian-software/apheleia/issues/23
[#47]: https://github.com/radian-software/apheleia/issues/47
[#52]: https://github.com/radian-software/apheleia/issues/52
[#58]: https://github.com/radian-software/apheleia/issues/58
[#60]: https://github.com/radian-software/apheleia/issues/60
[#62]: https://github.com/radian-software/apheleia/issues/62
[#64]: https://github.com/radian-software/apheleia/issues/64
[#65]: https://github.com/radian-software/apheleia/pull/65
[#68]: https://github.com/radian-software/apheleia/issues/68
[#69]: https://github.com/radian-software/apheleia/issues/69
[#74]: https://github.com/radian-software/apheleia/pull/74

## 1.2 (released 2021-12-27)
### Enhancements
* Support multiple formatters ([#31]). You can now configure a list of
  formatters for a major-mode in `apheleia-mode-alist` and they will
  be run in sequence.
* Support evaluating items in `apheleia-formatters` to make formatter
  commands more dynamic ([#50], [#55]).

### Formatters
* [ClangFormat](https://clang.llvm.org/docs/ClangFormat.html) for
  C/C++
* [`google-java-format`](https://github.com/google/google-java-format)
  for Java
* [isort](https://github.com/PyCQA/isort) for
  [Python](https://www.python.org/) ([#51])
* [latexindent](https://ctan.org/pkg/latexindent?lang=en) for
  [LaTeX](https://www.latex-project.org/)
* [rustfmt](https://github.com/rust-lang/rustfmt) for
  [Rust](https://www.rust-lang.org/) ([#24])
* [`mix format`](https://hexdocs.pm/mix/1.12/Mix.Tasks.Format.html)
  for Elixir ([#48])
* [`@prettier/plugin-ruby`](https://github.com/prettier/plugin-ruby)
  for Ruby ([#49])

### Bugs fixed
* Fix spelling error in generated process names ([#32]).
* Apheleia no longer conflicts with undo-fu ([#39]).
* Apheleia no longer triggers `after-set-visited-file-name-hook`,
  which reduces conflicts with various modes. For example, `lsp-mode`
  will no longer trigger a reconnect every time you save.
* Fix inconsistent `:type` spec preventing use of `customize-variable`
  on `apheleia-formatters`.
* Fix mixed style line ending generated by `diff` ([#54]) by adding
  `--strip-trailing-cr` to `diff`'s argument list.

[#24]: https://github.com/radian-software/apheleia/pull/24
[#30]: https://github.com/radian-software/apheleia/issues/30
[#31]: https://github.com/radian-software/apheleia/issues/31
[#32]: https://github.com/radian-software/apheleia/pull/32
[#39]: https://github.com/radian-software/apheleia/issues/39
[#48]: https://github.com/radian-software/apheleia/pull/48
[#49]: https://github.com/radian-software/apheleia/pull/49
[#50]: https://github.com/radian-software/apheleia/pull/50
[#51]: https://github.com/radian-software/apheleia/pull/51
[#54]: https://github.com/radian-software/apheleia/pull/54
[#55]: https://github.com/radian-software/apheleia/issues/55
[#64]: https://github.com/radian-software/apheleia/issues/64
[#65]: https://github.com/radian-software/apheleia/pull/65

## 1.1.2 (released 2021-02-26)
### Enhancements
* Prettier is now enabled in `json-mode`.

### Bugs fixed
* Prettier now respects `.prettierignore` ([#21]).
* Apheleia's global mode should no longer trigger warnings about a locally
  let-bound `after-save-hook` ([#27]).

[#21]: https://github.com/radian-software/apheleia/issues/21
[#27]: https://github.com/radian-software/apheleia/issues/27

## 1.1.1 (released 2020-07-16)
### Formatters
* New: [OCamlFormat](https://github.com/ocaml-ppx/ocamlformat) for
  [Ocaml](https://ocaml.org/) ([#19]).

### Bugs fixed
* Previously, there were some race conditions related to switching the
  current buffer. In particular, if you switched the current buffer
  right after saving, or save two buffers in quick succession, then it
  was possible for one buffer to be overwritten or to not be
  formatted. These problems have been fixed ([#8]).
* Previously, enabling `undo-tree-auto-save-history` caused Apheleia
  to mark the buffer as modified after formatting. This has been
  fixed ([#10]).
* Apheleia now tries harder to accidentally enter an infinite
  formatting loop ([#12]).

[#8]: https://github.com/radian-software/apheleia/issues/8
[#10]: https://github.com/radian-software/apheleia/issues/10
[#12]: https://github.com/radian-software/apheleia/pull/12
[#19]: https://github.com/radian-software/apheleia/pull/19

## 1.1 (released 2020-04-02)
### Enhancements
* There is now a maximum length for the dynamic programming algorithm,
  controlled by `apheleia-max-alignment-size`. This prevents Emacs
  from hanging due to Apheleia. under any circumstances ([#4]).

### Formatters
* New: [Brittany](https://hackage.haskell.org/package/brittany) for
  [Haskell](https://www.haskell.org/).

### Bugs fixed
* Previously, weirdness could happen if manually running Prettier via
  `M-x apheleia-format-buffer` on a buffer which was modified from
  what was written to disk. Now we simply abort running a command that
  uses the `file` keyword if the buffer is modified, since it will not
  produce correct results. This should not affect normal usage of
  Apheleia.
* Previously, the buffer could be erased when running Apheleia from a
  buffer that had no backing file. This has been fixed, and Apheleia
  can run correctly on buffers both with and without backing files
  ([#9]).

[#4]: https://github.com/radian-software/apheleia/issues/4
[#9]: https://github.com/radian-software/apheleia/pull/9

## 1.0 (released 2019-09-20)
### Added
* Package `apheleia`
* Command `apheleia-format-buffer`
* User options:
  * `apheleia-formatters`, with supported formatters:
    * `black`
    * `prettier`
    * `gofmt`
    * `terraform`
  * `apheleia-mode-alist`
  * `apheleia-post-format-hook`
* Variable `apheleia-formatter`
* Minor mode `apheleia-mode` (and `apheleia-global-mode`)

[keep a changelog]: https://keepachangelog.com/en/1.0.0/<|MERGE_RESOLUTION|>--- conflicted
+++ resolved
@@ -10,14 +10,11 @@
 * `biome` ([#339]).
 * `gdformat` for [gdscript](https://docs.godotengine.org/en/stable/tutorials/scripting/gdscript/gdscript_basics.html) ([#342]).
 * `prettier-json-stringify` ([#183]).
-<<<<<<< HEAD
 * `nix-ts-mode` buffers are now formatted with nixfmt like `nix-mode`
   buffers are.
-=======
 * Fix `foumolu` arguements
 * Both `haskell-mode` and the newly added
   `haskell-ts-mode` buffers are formatted with `fourmolu`
->>>>>>> 39af1309
 
 ### Internal
 * You can run the formatter tests locally with podman instead of
