--- conflicted
+++ resolved
@@ -8,6 +8,8 @@
 * New user option `apheleia-skip-functions`, like
   `apheleia-inhibit-functions` but for skipping a formatter run even
   when `apheleia-mode` is generally enabled ([#317]).
+* [`ocp-indent`](https://github.com/OCamlPro/ocp-indent) for
+  [Ocaml](https://ocaml.org/) ([#306]).
 
 ### Formatters
 * [`typstyle`](https://github.com/Enter-tainer/typstyle) for
@@ -57,14 +59,6 @@
   information about errors, is still supported and will continue to be
   called if provided. See [#204].
 
-<<<<<<< HEAD
-### Formatters
-* [`ocp-indent`](https://github.com/OCamlPro/ocp-indent) for
-  [Ocaml](https://ocaml.org/) ([#306]).
-* [`ocp-indent`](http://www.typerex.org/ocp-indent.html) for [Python](https://python.org) imports using ruff ([#279]).
-
-=======
->>>>>>> 407095d8
 ### Bugs fixed
 * The point alignment algorithm, which has been slightly wrong since
   2019, has been fixed to more correctly use dynamic programming to
