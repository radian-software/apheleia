# Changelog

All notable changes to this project will be documented in this file.
The format is based on [Keep a Changelog].

## Unreleased
### Enhancements
* shfmt uses 4 spaces instead of tabs by default.
* Formatters using `'filepath` (OCamlFormat and Prettier) are no
  longer prevented from running on a modified buffer ([#109], [#110]).
* Buffer content is now always passed to formatters using a pipe. This
  fixes issues with formatters that behave differently when receiving
  input on stdin versus being run on a tty ([#119]).

### Bugs fixed
* When a formatter has a bug and fails to return anything on stdout
  (e.g. scalafmt), do not erase the buffer ([#116]).
<<<<<<< HEAD
* Apheleia does not delete the contents of narrowed buffers when
  running. Instead, it is disabled in narrowed buffers. Support for
  narrowed buffers may be added in future but it has never been
  correctly supported in the past (see [#43]). More at [#124], [#127].
=======
* Fix `Error: "Selecting deleted buffer"` which occurred in some
  circumstances due to a race condition ([#123]).
>>>>>>> 4555ace6

### Formatters
* [elm-format](https://github.com/avh4/elm-format) for Elm ([#100]).
* [bean-format](https://github.com/beancount/beancount) for Beancount
  ([#101]).
* [stylua](https://github.com/JohnnyMorganz/StyLua) for Lua ([#105]).
* Native Emacs indentation of Emacs Lisp code as a formatter ([#102]).

[#43]: https://github.com/radian-software/apheleia/issues/43
[#100]: https://github.com/radian-software/apheleia/pull/100
[#101]: https://github.com/radian-software/apheleia/pull/101
[#102]: https://github.com/radian-software/apheleia/pull/102
[#105]: https://github.com/radian-software/apheleia/pull/105
[#109]: https://github.com/radian-software/apheleia/issues/109
[#110]: https://github.com/radian-software/apheleia/pull/110
[#116]: https://github.com/radian-software/apheleia/pull/116
[#119]: https://github.com/radian-software/apheleia/pull/119
<<<<<<< HEAD
[#124]: https://github.com/radian-software/apheleia/issues/124
[#127]: https://github.com/radian-software/apheleia/pull/127
=======
[#123]: https://github.com/radian-software/apheleia/issues/123
[#125]: https://github.com/radian-software/apheleia/pull/125
>>>>>>> 4555ace6

## 3.0 (released 2022-06-01)
### Breaking changes
* The arguments of formatters defined as Elisp functions has changed.
  A formatter function should now be a `cl-defun` taking key-value
  arguments with support for more keys being provided on a later
  apheleia release (by including `&allow-other-keys` in the parameter
  list). For a list of provided arguments see
  `apheleia--run-formatter-function`.
* Emacs 25 is no longer supported.

### Enhancements
* Ocamlformat is now used in `caml-mode` in addition to `tuareg-mode`
  ([#94]).

### Formatters
* [dart-format](https://dart.dev/tools/dart-format) for Dart ([#89]).
* [phpcs](https://github.com/squizlabs/PHP_CodeSniffer) for PHP
  ([#87]).
* [ktlint](https://github.com/pinterest/ktlint) for Kotlin ([#97]).
* [nixfmt](https://github.com/serokell/nixfmt) for Nix ([#98]).

### Features
* Support remote files and buffers that were opened through TRAMP
  ([#33]).

[#33]: https://github.com/radian-software/apheleia/issues/33
[#87]: https://github.com/radian-software/apheleia/pull/87
[#89]: https://github.com/radian-software/apheleia/pull/89
[#94]: https://github.com/radian-software/apheleia/pull/94
[#97]: https://github.com/radian-software/apheleia/pull/97
[#98]: https://github.com/radian-software/apheleia/pull/98

## 2.0 (released 2022-04-10)
### Breaking changes
* The interface to `apheleia-format-buffer` has changed. You now pass
  in the symbol of a formatter from `apheleia-formatters` (or a list
  of them) rather than the actual command. This change improves the
  ability of Apheleia to report useful error messages and logging.
* Stdout and stderr buffers are no longer retained after running a
  formatter. Instead, the stderr is appended into an
  `*apheleia-cmdname-log*` buffer if it fails, or unconditionally if
  the new user option `apheleia-log-only-errors` is set to nil. See
  [#64], [#65]. The log buffer is not hidden by default, unlike the
  old stdout and stderr buffers, but this can be changed with the new
  user option `apheleia-hide-log-buffers`. Also, the log shows all
  command output rather than just the latest run. You can add further
  customizations using the new hook `apheleia-formatter-exited-hook`
  ([#69]).

### Features
* Apheleia can now format buffers that do not have an underlying file
  ([#52]).
* You can now use a Lisp function as a formatter, by providing a
  symbol or lambda in `apheleia-formatters` rather than a list of
  strings ([#62]). The function should be a `cl-defun` taking key-value
  arguments with support for more keys being provided on a later
  apheleia release (by including `&allow-other-keys` in the parameter
  list). For a list of provided arguments see
  `apheleia--run-formatter-function`.
* Formatters that operate on files in place are now supported, by
  using the symbol `inplace` in an entry on `apheleia-formatters` to
  stand in for the name of a temporary file that will be modified in
  place by the formatter ([#23]).

### Enhancements
* The buffer-local variable `apheleia-formatter` is now marked as safe
  ([#74]). This allows you to configure the formatter that Apheleia
  will use in a file-local variable. Note: only formatters already
  declared in `apheleia-formatters` can be used; this does not allow
  arbitrary shell commands to be specified in file-local variables.

### Bugs fixed
* Allow running the same formatter in multiple buffers in parallel
  ([#64], [#65]). Previously, when saving a number of files at the
  same time, the contents of those buffers could be corrupted by a
  race condition.
* In some circumstances the error `wrong-type-argument bufferp nil`
  could be reported when running certain formatters under Apheleia.
  This has been fixed.
* Rustfmt is no longer passed the `--unstable-features` and
  `--skip-children` flags, since they are not available on all
  versions of Rustfmt ([#69]).
* When a formatter cannot be found, orphaned stderr processes are no
  longer created and left around forever ([#47]).
* Apheleia no longer resets the major mode to its default value when
  formatting a buffer. This was never intended and the bug has now
  been fixed ([#58]).

### Formatters added
* [fish\_indent](https://fishshell.com/docs/current/cmds/fish_indent.html)
  for [Fish](https://fishshell.com/) ([#68]).

### Formatter bugs fixed
* isort is passed different arguments so as not to trigger a crash
  that appears to be related to the `--stdout` flag.
* latexindent now has its log file disabled so as to avoid cluttering
  the working directory.
* ocamlformat is now configured to work even outside of detected
  projects.

[#23]: https://github.com/radian-software/apheleia/issues/23
[#47]: https://github.com/radian-software/apheleia/issues/47
[#52]: https://github.com/radian-software/apheleia/issues/52
[#58]: https://github.com/radian-software/apheleia/issues/58
[#60]: https://github.com/radian-software/apheleia/issues/60
[#62]: https://github.com/radian-software/apheleia/issues/62
[#64]: https://github.com/radian-software/apheleia/issues/64
[#65]: https://github.com/radian-software/apheleia/pull/65
[#68]: https://github.com/radian-software/apheleia/issues/68
[#69]: https://github.com/radian-software/apheleia/issues/69
[#74]: https://github.com/radian-software/apheleia/pull/74

## 1.2 (released 2021-12-27)
### Enhancements
* Support multiple formatters ([#31]). You can now configure a list of
  formatters for a major-mode in `apheleia-mode-alist` and they will
  be run in sequence.
* Support evaluating items in `apheleia-formatters` to make formatter
  commands more dynamic ([#50], [#55]).

### Formatters
* [ClangFormat](https://clang.llvm.org/docs/ClangFormat.html) for
  C/C++
* [`google-java-format`](https://github.com/google/google-java-format)
  for Java
* [isort](https://github.com/PyCQA/isort) for
  [Python](https://www.python.org/) ([#51])
* [latexindent](https://ctan.org/pkg/latexindent?lang=en) for
  [LaTeX](https://www.latex-project.org/)
* [rustfmt](https://github.com/rust-lang/rustfmt) for
  [Rust](https://www.rust-lang.org/) ([#24])
* [`mix format`](https://hexdocs.pm/mix/1.12/Mix.Tasks.Format.html)
  for Elixir ([#48])
* [`@prettier/plugin-ruby`](https://github.com/prettier/plugin-ruby)
  for Ruby ([#49])

### Bugs fixed
* Fix spelling error in generated process names ([#32]).
* Apheleia no longer conflicts with undo-fu ([#39]).
* Apheleia no longer triggers `after-set-visited-file-name-hook`,
  which reduces conflicts with various modes. For example, `lsp-mode`
  will no longer trigger a reconnect every time you save.
* Fix inconsistent `:type` spec preventing use of `customize-variable`
  on `apheleia-formatters`.
* Fix mixed style line ending generated by `diff` ([#54]) by adding
  `--strip-trailing-cr` to `diff`'s argument list.

[#24]: https://github.com/radian-software/apheleia/pull/24
[#30]: https://github.com/radian-software/apheleia/issues/30
[#31]: https://github.com/radian-software/apheleia/issues/31
[#32]: https://github.com/radian-software/apheleia/pull/32
[#39]: https://github.com/radian-software/apheleia/issues/39
[#48]: https://github.com/radian-software/apheleia/pull/48
[#49]: https://github.com/radian-software/apheleia/pull/49
[#50]: https://github.com/radian-software/apheleia/pull/50
[#51]: https://github.com/radian-software/apheleia/pull/51
[#54]: https://github.com/radian-software/apheleia/pull/54
[#55]: https://github.com/radian-software/apheleia/issues/55
[#64]: https://github.com/radian-software/apheleia/issues/64
[#65]: https://github.com/radian-software/apheleia/pull/65

## 1.1.2 (released 2021-02-26)
### Enhancements
* Prettier is now enabled in `json-mode`.

### Bugs fixed
* Prettier now respects `.prettierignore` ([#21]).
* Apheleia's global mode should no longer trigger warnings about a locally
  let-bound `after-save-hook` ([#27]).

[#21]: https://github.com/radian-software/apheleia/issues/21
[#27]: https://github.com/radian-software/apheleia/issues/27

## 1.1.1 (released 2020-07-16)
### Formatters
* New: [OCamlFormat](https://github.com/ocaml-ppx/ocamlformat) for
  [Ocaml](https://ocaml.org/) ([#19]).

### Bugs fixed
* Previously, there were some race conditions related to switching the
  current buffer. In particular, if you switched the current buffer
  right after saving, or save two buffers in quick succession, then it
  was possible for one buffer to be overwritten or to not be
  formatted. These problems have been fixed ([#8]).
* Previously, enabling `undo-tree-auto-save-history` caused Apheleia
  to mark the buffer as modified after formatting. This has been
  fixed ([#10]).
* Apheleia now tries harder to accidentally enter an infinite
  formatting loop ([#12]).

[#8]: https://github.com/radian-software/apheleia/issues/8
[#10]: https://github.com/radian-software/apheleia/issues/10
[#12]: https://github.com/radian-software/apheleia/pull/12
[#19]: https://github.com/radian-software/apheleia/pull/19

## 1.1 (released 2020-04-02)
### Enhancements
* There is now a maximum length for the dynamic programming algorithm,
  controlled by `apheleia-max-alignment-size`. This prevents Emacs
  from hanging due to Apheleia. under any circumstances ([#4]).

### Formatters
* New: [Brittany](https://hackage.haskell.org/package/brittany) for
  [Haskell](https://www.haskell.org/).

### Bugs fixed
* Previously, weirdness could happen if manually running Prettier via
  `M-x apheleia-format-buffer` on a buffer which was modified from
  what was written to disk. Now we simply abort running a command that
  uses the `file` keyword if the buffer is modified, since it will not
  produce correct results. This should not affect normal usage of
  Apheleia.
* Previously, the buffer could be erased when running Apheleia from a
  buffer that had no backing file. This has been fixed, and Apheleia
  can run correctly on buffers both with and without backing files
  ([#9]).

[#4]: https://github.com/radian-software/apheleia/issues/4
[#9]: https://github.com/radian-software/apheleia/pull/9

## 1.0 (released 2019-09-20)
### Added
* Package `apheleia`
* Command `apheleia-format-buffer`
* User options:
  * `apheleia-formatters`, with supported formatters:
    * `black`
    * `prettier`
    * `gofmt`
    * `terraform`
  * `apheleia-mode-alist`
  * `apheleia-post-format-hook`
* Variable `apheleia-formatter`
* Minor mode `apheleia-mode` (and `apheleia-global-mode`)

[keep a changelog]: https://keepachangelog.com/en/1.0.0/<|MERGE_RESOLUTION|>--- conflicted
+++ resolved
@@ -15,15 +15,12 @@
 ### Bugs fixed
 * When a formatter has a bug and fails to return anything on stdout
   (e.g. scalafmt), do not erase the buffer ([#116]).
-<<<<<<< HEAD
+* Fix `Error: "Selecting deleted buffer"` which occurred in some
+  circumstances due to a race condition ([#123]).
 * Apheleia does not delete the contents of narrowed buffers when
   running. Instead, it is disabled in narrowed buffers. Support for
   narrowed buffers may be added in future but it has never been
   correctly supported in the past (see [#43]). More at [#124], [#127].
-=======
-* Fix `Error: "Selecting deleted buffer"` which occurred in some
-  circumstances due to a race condition ([#123]).
->>>>>>> 4555ace6
 
 ### Formatters
 * [elm-format](https://github.com/avh4/elm-format) for Elm ([#100]).
@@ -41,13 +38,10 @@
 [#110]: https://github.com/radian-software/apheleia/pull/110
 [#116]: https://github.com/radian-software/apheleia/pull/116
 [#119]: https://github.com/radian-software/apheleia/pull/119
-<<<<<<< HEAD
+[#123]: https://github.com/radian-software/apheleia/issues/123
 [#124]: https://github.com/radian-software/apheleia/issues/124
+[#125]: https://github.com/radian-software/apheleia/pull/125
 [#127]: https://github.com/radian-software/apheleia/pull/127
-=======
-[#123]: https://github.com/radian-software/apheleia/issues/123
-[#125]: https://github.com/radian-software/apheleia/pull/125
->>>>>>> 4555ace6
 
 ## 3.0 (released 2022-06-01)
 ### Breaking changes
