# Changelog

All notable changes to this project will be documented in this file.
The format is based on [Keep a Changelog].

## Unreleased
## Breaking changes
* The interface to `apheleia-format-buffer` has changed. You now pass
  in the symbol of a formatter from `apheleia-formatters` (or a list
  of them) rather than the actual command. This change improves the
  ability of Apheleia to report useful error messages and logging.
* Stdout and stderr buffers are no longer retained after running a
  formatter. Instead, the stderr is appended into an
  `*apheleia-cmdname-log*` buffer if it fails, or unconditionally if
  the new user option `apheleia-log-only-errors` is set to nil. See
  [#64], [#65]. The log buffer is not hidden by default, unlike the
  old stdout and stderr buffers, but this can be changed with the new
  user option `apheleia-hide-log-buffers`. Also, the log shows all
  command output rather than just the latest run. You can add further
  customizations using the new hook `apheleia-formatter-exited-hook`
  ([#69]).

## Features
* Apheleia can now format buffers that do not have an underlying file
  ([#52]).
* You can now use a Lisp function as a formatter, by providing a
  symbol or lambda in `apheleia-formatters` rather than a list of
  strings ([#62]).
* Formatters that operate on files in place are now supported, by
  using the symbol `inplace` in an entry on `apheleia-formatters` to
  stand in for the name of a temporary file that will be modified in
  place by the formatter ([#23]).

<<<<<<< HEAD
## Enhancements
* The buffer-local variable `apheleia-formatter` is now marked as
  safe. This allows you to configure the formatter that Apheleia will
  use in a file-local variable. Note: only formatters already declared
  in `apheleia-formatters` can be used; this does not allow arbitrary
  shell commands to be specified in file-local variables.

## Formatters
* [fish\_indent](https://fishshell.com/docs/current/cmds/fish_indent.html)
  for [Fish](https://fishshell.com/) ([#68]).

=======
>>>>>>> e95769bf
## Bugs fixed
* Allow running the same formatter in multiple buffers in parallel
  ([#64], [#65]). Previously, when saving a number of files at the
  same time, the contents of those buffers could be corrupted by a
  race condition.
* In some circumstances the error `wrong-type-argument bufferp nil`
  could be reported when running certain formatters under Apheleia.
  This has been fixed.
* Rustfmt is no longer passed the `--unstable-features` and
  `--skip-children` flags, since they are not available on all
  versions of Rustfmt ([#69]).
* When a formatter cannot be found, orphaned stderr processes are no
  longer created and left around forever ([#47]).
* Apheleia no longer resets the major mode to its default value when
  formatting a buffer. This was never intended and the bug has now
  been fixed ([#58]).

## Formatters added
* [fish\_indent](https://fishshell.com/docs/current/cmds/fish_indent.html)
  for [Fish](https://fishshell.com/) ([#68]).

## Formatter bugs fixed
* isort is passed different arguments so as not to trigger a crash
  that appears to be related to the `--stdout` flag.
* latexindent now has its log file disabled so as to avoid cluttering
  the working directory.
* ocamlformat is now configured to work even outside of detected
  projects.

[#23]: https://github.com/raxod502/apheleia/issues/23
[#47]: https://github.com/raxod502/apheleia/issues/47
[#52]: https://github.com/raxod502/apheleia/issues/52
[#58]: https://github.com/raxod502/apheleia/issues/58
[#60]: https://github.com/raxod502/apheleia/issues/60
[#62]: https://github.com/raxod502/apheleia/issues/62
[#64]: https://github.com/raxod502/apheleia/issues/64
[#65]: https://github.com/raxod502/apheleia/pull/65
[#68]: https://github.com/raxod502/apheleia/issues/68
[#69]: https://github.com/raxod502/apheleia/issues/69
[#74]: https://github.com/raxod502/apheleia/pull/74

## 1.2 (released 2021-12-27)
### Enhancements
* Support multiple formatters ([#31]). You can now configure a list of
  formatters for a major-mode in `apheleia-mode-alist` and they will
  be run in sequence.
* Support evaluating items in `apheleia-formatters` to make formatter
  commands more dynamic ([#50], [#55]).

### Formatters
* [ClangFormat](https://clang.llvm.org/docs/ClangFormat.html) for
  C/C++
* [`google-java-format`](https://github.com/google/google-java-format)
  for Java
* [isort](https://github.com/PyCQA/isort) for
  [Python](https://www.python.org/) ([#51])
* [latexindent](https://ctan.org/pkg/latexindent?lang=en) for
  [LaTeX](https://www.latex-project.org/)
* [rustfmt](https://github.com/rust-lang/rustfmt) for
  [Rust](https://www.rust-lang.org/) ([#24])
* [`mix format`](https://hexdocs.pm/mix/1.12/Mix.Tasks.Format.html)
  for Elixir ([#48])
* [`@prettier/plugin-ruby`](https://github.com/prettier/plugin-ruby)
  for Ruby ([#49])

### Bugs fixed
* Fix spelling error in generated process names ([#32]).
* Apheleia no longer conflicts with undo-fu ([#39]).
* Apheleia no longer triggers `after-set-visited-file-name-hook`,
  which reduces conflicts with various modes. For example, `lsp-mode`
  will no longer trigger a reconnect every time you save.
* Fix inconsistent `:type` spec preventing use of `customize-variable`
  on `apheleia-formatters`.
* Fix mixed style line ending generated by `diff` ([#54]) by adding
  `--strip-trailing-cr` to `diff`'s argument list.

[#24]: https://github.com/raxod502/apheleia/pull/24
[#30]: https://github.com/raxod502/apheleia/issues/30
[#31]: https://github.com/raxod502/apheleia/issues/31
[#32]: https://github.com/raxod502/apheleia/pull/32
[#39]: https://github.com/raxod502/apheleia/issues/39
[#48]: https://github.com/raxod502/apheleia/pull/48
[#49]: https://github.com/raxod502/apheleia/pull/49
[#50]: https://github.com/raxod502/apheleia/pull/50
[#51]: https://github.com/raxod502/apheleia/pull/51
[#54]: https://github.com/raxod502/apheleia/pull/54
[#55]: https://github.com/raxod502/apheleia/issues/55
[#64]: https://github.com/raxod502/apheleia/issues/64
[#65]: https://github.com/raxod502/apheleia/pull/65

## 1.1.2 (released 2021-02-26)
### Enhancements
* Prettier is now enabled in `json-mode`.

### Bugs fixed
* Prettier now respects `.prettierignore` ([#21]).
* Apheleia's global mode should no longer trigger warnings about a locally
  let-bound `after-save-hook` ([#27]).

[#21]: https://github.com/raxod502/apheleia/issues/21
[#27]: https://github.com/raxod502/apheleia/issues/27

## 1.1.1 (released 2020-07-16)
### Formatters
* New: [OCamlFormat](https://github.com/ocaml-ppx/ocamlformat) for
  [Ocaml](https://ocaml.org/) ([#19]).

### Bugs fixed
* Previously, there were some race conditions related to switching the
  current buffer. In particular, if you switched the current buffer
  right after saving, or save two buffers in quick succession, then it
  was possible for one buffer to be overwritten or to not be
  formatted. These problems have been fixed ([#8]).
* Previously, enabling `undo-tree-auto-save-history` caused Apheleia
  to mark the buffer as modified after formatting. This has been
  fixed ([#10]).
* Apheleia now tries harder to accidentally enter an infinite
  formatting loop ([#12]).

[#8]: https://github.com/raxod502/apheleia/issues/8
[#10]: https://github.com/raxod502/apheleia/issues/10
[#12]: https://github.com/raxod502/apheleia/pull/12
[#19]: https://github.com/raxod502/apheleia/pull/19

## 1.1 (released 2020-04-02)
### Enhancements
* There is now a maximum length for the dynamic programming algorithm,
  controlled by `apheleia-max-alignment-size`. This prevents Emacs
  from hanging due to Apheleia. under any circumstances ([#4]).

### Formatters
* New: [Brittany](https://hackage.haskell.org/package/brittany) for
  [Haskell](https://www.haskell.org/).

### Bugs fixed
* Previously, weirdness could happen if manually running Prettier via
  `M-x apheleia-format-buffer` on a buffer which was modified from
  what was written to disk. Now we simply abort running a command that
  uses the `file` keyword if the buffer is modified, since it will not
  produce correct results. This should not affect normal usage of
  Apheleia.
* Previously, the buffer could be erased when running Apheleia from a
  buffer that had no backing file. This has been fixed, and Apheleia
  can run correctly on buffers both with and without backing files
  ([#9]).

[#4]: https://github.com/raxod502/apheleia/issues/4
[#9]: https://github.com/raxod502/apheleia/pull/9

## 1.0 (released 2019-09-20)
### Added
* Package `apheleia`
* Command `apheleia-format-buffer`
* User options:
  * `apheleia-formatters`, with supported formatters:
    * `black`
    * `prettier`
    * `gofmt`
    * `terraform`
  * `apheleia-mode-alist`
  * `apheleia-post-format-hook`
* Variable `apheleia-formatter`
* Minor mode `apheleia-mode` (and `apheleia-global-mode`)

[keep a changelog]: https://keepachangelog.com/en/1.0.0/<|MERGE_RESOLUTION|>--- conflicted
+++ resolved
@@ -31,20 +31,13 @@
   stand in for the name of a temporary file that will be modified in
   place by the formatter ([#23]).
 
-<<<<<<< HEAD
 ## Enhancements
-* The buffer-local variable `apheleia-formatter` is now marked as
-  safe. This allows you to configure the formatter that Apheleia will
-  use in a file-local variable. Note: only formatters already declared
-  in `apheleia-formatters` can be used; this does not allow arbitrary
-  shell commands to be specified in file-local variables.
-
-## Formatters
-* [fish\_indent](https://fishshell.com/docs/current/cmds/fish_indent.html)
-  for [Fish](https://fishshell.com/) ([#68]).
-
-=======
->>>>>>> e95769bf
+* The buffer-local variable `apheleia-formatter` is now marked as safe
+  ([#74]). This allows you to configure the formatter that Apheleia
+  will use in a file-local variable. Note: only formatters already
+  declared in `apheleia-formatters` can be used; this does not allow
+  arbitrary shell commands to be specified in file-local variables.
+
 ## Bugs fixed
 * Allow running the same formatter in multiple buffers in parallel
   ([#64], [#65]). Previously, when saving a number of files at the
