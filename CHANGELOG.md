--- conflicted
+++ resolved
@@ -15,15 +15,14 @@
 * Disable formatting of go module files with gofmt. This was never supported
   ([#214]).
 
-### Enhancements
-<<<<<<< HEAD
+### Features
 * New user option `apheleia-formatters-respect-indent-level`,
   defaulting to `t`. You can set this to `nil` to disable Apheleia
   configuring formatters to use the same indent settings as the Emacs
   major mode is using ([#208]).
-=======
+
+### Enhancements
 * Use the `prettier-json` formatter for `js-json-mode` ([#209]).
->>>>>>> 4ebc10b6
 * Prettier is now enabled in `svelte-mode`.
 * More tree-sitter based major modes have been added to
   `apheleia-mode-alist` ([#191]).
@@ -75,11 +74,8 @@
 [#182]: https://github.com/radian-software/apheleia/pull/182
 [#187]: https://github.com/radian-software/apheleia/pull/187
 [#196]: https://github.com/radian-software/apheleia/pull/196
-<<<<<<< HEAD
 [#208]: https://github.com/radian-software/apheleia/discussions/208
-=======
 [#209]: https://github.com/radian-software/apheleia/pull/209
->>>>>>> 4ebc10b6
 [#213]: https://github.com/radian-software/apheleia/pull/213
 [#214]: https://github.com/radian-software/apheleia/pull/214
 
