;; -*- lexical-binding: t -*-

;; `apheleia-ft' - short for `apheleia-formatter-tests'. The functions
;; in here are not part of the public interface of Apheleia and
;; breaking changes may occur at any time.

(require 'apheleia)
(require 'apheleia-core)

(require 'cl-lib)
(require 'map)

(defvar apheleia-ft--test-dir
  (file-name-directory
   (or load-file-name buffer-file-name))
  "Directory containing this module.")

(defun apheleia-ft--get-formatters (&optional all)
  "Return list of strings naming the formatters to run.
This is determined by the environment variable FORMATTERS,
defaulting to all known formatters if the environment variable is
not set.

If ALL is non-nil, unconditionally return all formatters."
  (let ((env-var (or (getenv "FORMATTERS") "")))
    (cond
     ((or all (string-empty-p env-var))
      (mapcar #'symbol-name (map-keys apheleia-formatters)))
     (t
      (split-string env-var "[ ,]+")))))

(defun apheleia-ft--get-formatters-from-ref (ref)
  "Check out given Git REF and return `apheleia-formatters' from there.
Return an Elisp data structure, same as the `apheleia-formatters'
already in memory on the current branch."
  (let ((old-apheleia (make-temp-file "apheleia-" 'dir))
        (stderr-file (make-temp-file "apheleia-ft-stderr-")))
    (with-temp-buffer
      (let ((exit-status
             (call-process
              "git"
              nil (list (current-buffer) stderr-file) nil
              "--work-tree" old-apheleia "checkout" ref "--" "*.el")))
        (unless (zerop exit-status)
          (error "Failed to 'git checkout %s -- *.el', got exit status %S"
                 ref exit-status))))
    (with-temp-buffer
      (call-process
       (if invocation-directory
           (expand-file-name invocation-name invocation-directory)
         invocation-name)
       nil (current-buffer) nil
       "--batch" "-L" old-apheleia
<<<<<<< HEAD
       "--eval" "(require 'apheleia)"
=======
       "--eval" "(require 'apheleia-core)"
>>>>>>> 3abce630
       "--eval" "(prin1 apheleia-formatters)")
      (goto-char (point-min))
      (read (current-buffer)))))

(defun apheleia-ft--get-formatters-for-pull-request ()
  "Return list of formatter string names that were touched in this PR.
This means their commands in `apheleia-formatters' are different
from how they appear on main, or they were added relative to
main."
  (let ((old-formatters (apheleia-ft--get-formatters-from-ref "origin/main"))
        (new-formatters apheleia-formatters)
        (touched-formatters nil))
    (map-do
     (lambda (formatter command)
       (unless (equal command (alist-get formatter old-formatters))
         (push (symbol-name formatter) touched-formatters)))
     new-formatters)
    touched-formatters))

(defun apheleia-ft-changed ()
  "Print to stdout a comma-delimited list of formatters changed in this PR."
  (princ (concat
          (string-join
           (apheleia-ft--get-formatters-for-pull-request) ",")
          "\n")))

(defun apheleia-ft--read-file (filename)
  "Return the contents of FILENAME as a string."
  (with-temp-buffer
    (insert-file-contents filename)
    (buffer-string)))

(defun apheleia-ft--write-temp-file (contents extension)
  "Write file CONTENTS string to temporary file with given EXTENSION.
Return the filename."
  (unless (or (string-prefix-p "." extension) (string-empty-p extension))
    (setq extension (concat "." extension)))
  (make-temp-file "apheleia-ft-file-" nil extension contents))

(defun apheleia-ft--input-files (formatter)
  "For given FORMATTER, return list of input files used in test cases.
These are absolute filepaths beginning with \"in.\"."
  (directory-files
   (apheleia-ft--path-join
    apheleia-ft--test-dir
    "samplecode" formatter)
   'full
   "^in\\."))

(defun apheleia-ft--path-join (component &rest components)
  "Join COMPONENT and COMPONENTS together, left to right.
Return an absolute path."
  (let ((result component))
    (while (setq component (pop components))
      (setq result (expand-file-name component result)))
    result))

(defun apheleia-ft--print-diff (lhs-name lhs rhs-name rhs)
  "Print a Git-style line-wise diff between two strings.
LHS-NAME is a human-readable name for the LHS string, same for
RHS-NAME and RHS."
  (with-temp-buffer
    (let* ((lhs-file (apheleia-ft--write-temp-file lhs lhs-name))
           (rhs-file (apheleia-ft--write-temp-file rhs rhs-name))
           (stderr-file (make-temp-file "apheleia-ft-stderr-"))
           (exit-status
            (call-process
             "git" nil (list (current-buffer) stderr-file) nil "diff"
             "--no-index" lhs-file rhs-file)))
      (unless (memq exit-status '(0 1))
        (with-temp-buffer
          (insert-file-contents stderr-file)
          (princ (buffer-string)))
        (error "Git diff exited with status %S" exit-status))
      (princ (buffer-string)))))

(defun apheleia-ft-lint ()
  "Lint general file structure for formatter tests.
This validates that necessary support files exist for every
formatter defined in apheleia.el, and that they are well-formed,
and no extraneous ones exist.

This operation is intended to be fast and simple, and does not
involve running any formatters."
  (interactive)
  (let ((formatters (mapcar #'symbol-name (map-keys apheleia-formatters)))
        (installers
         (mapcar
          (lambda (filename)
            (string-remove-suffix ".bash" filename))
          (directory-files
           (apheleia-ft--path-join
            apheleia-ft--test-dir "installers")
           nil "\\.bash$")))
        (samplecode-dirs
         (directory-files
          (apheleia-ft--path-join
           apheleia-ft--test-dir "samplecode")
          nil "^[^.]")))
    (dolist (formatter formatters)
      (unless (member formatter installers)
        (error "Missing installer script at installers/%s.bash" formatter)))
    (dolist (installer installers)
      (unless (member installer formatters)
        (error "Spurious installer script at installers/%s.bash" installer)))
    (dolist (formatter formatters)
      (unless (member formatter samplecode-dirs)
        (error "Missing sample code dir at samplecode/%s" formatter))
      (let ((in-files
             (directory-files
              (apheleia-ft--path-join
               apheleia-ft--test-dir "samplecode" formatter)
              nil "^in"))
            (out-files nil)
            (all-files
             (directory-files
              (apheleia-ft--path-join
               apheleia-ft--test-dir "samplecode" formatter)
              nil "^[^.]")))
        (unless in-files
          (error "Empty sample code dir at samplecode/%s" formatter))
        (dolist (in-file in-files)
          (let ((out-file (replace-regexp-in-string "^in" "out" in-file)))
            (unless (file-exists-p
                     (apheleia-ft--path-join
                      apheleia-ft--test-dir "samplecode" formatter out-file))
              (error "Input file %s is has no corresponding output file %s"
                     in-file out-file))
            (push out-file out-files)))
        (dolist (file all-files)
          (unless (or (member file in-files)
                      (member file out-files))
            (error "Spurious sample code file at samplecode/%s/%s"
                   formatter file)))))
    (dolist (samplecode-dir samplecode-dirs)
      (unless (member samplecode-dir formatters)
        (error
         "Spurious sample code directory at samplecode/%s"
         samplecode-dir))))
  (message "[format-test] linting passed"))

(defun apheleia-ft-test (&rest formatters)
  "Run tests for provided FORMATTERS.
Interactively, select a single formatter to test using
`completing-read'. If FORMATTERS is not provided (or,
interactively, with prefix argument), fall back to the FORMATTERS
environment variable, defaulting to all formatters."
  (interactive
   (unless (or current-prefix-arg noninteractive)
     (list (completing-read "Formatter: " (apheleia-ft--get-formatters)))))
  (setq-default indent-tabs-mode nil)
  (dolist (formatter (or formatters (apheleia-ft--get-formatters)))
    (dolist (in-file (apheleia-ft--input-files formatter))
      (let ((extension (file-name-extension in-file))
            (in-text (apheleia-ft--read-file in-file))
            (in-temp-real-file nil)
            (in-temp-file nil)
            (out-temp-file nil)
            (command (alist-get (intern formatter) apheleia-formatters))
            (syms nil)
            (stdout-buffer nil)
            (stderr-file (make-temp-file "apheleia-ft-stderr-"))
            (default-directory temporary-file-directory)
            (exit-status nil)
            (out-file (replace-regexp-in-string
                       "/in\\([^/]+\\)" "/out\\1" in-file 'fixedcase))
            (exec-path
             (append `(,(expand-file-name
                         "scripts/formatters"
                         (file-name-directory
                          (file-truename
                           ;; Borrowed with love from Magit
                           (let ((load-suffixes '(".el")))
                             (locate-library "apheleia"))))))
                     exec-path)))
        ;; Some formatters use the current file-name or buffer-name to interpret the
        ;; type of file that is being formatted. Some may not be able to determine
        ;; this from the contents of the file so we set this to force it.
        (rename-buffer in-file)
        (setq stdout-buffer (get-buffer-create
                             (format "*apheleia-ft-stdout-%S%s" formatter extension)))
        (with-current-buffer stdout-buffer
          (erase-buffer))
        (if (functionp command)
            (progn
              (setq in-temp-file (apheleia-ft--write-temp-file
                                  in-text extension))
              (with-current-buffer (find-file-noselect in-temp-file)
                (funcall command
                         :buffer (current-buffer)
                         :scratch (current-buffer)
                         :formatter formatter
                         :callback (lambda ()))
                (copy-to-buffer stdout-buffer (point-min) (point-max))))
          (progn

            (let ((result (apheleia--format-command command nil nil)))
              (setq command (nthcdr 3 result)
                    in-temp-real-file (nth 0 result)
                    out-temp-file (nth 1 result)))

            (with-current-buffer stdout-buffer
              (erase-buffer))

            (setq exit-status
                  (apply
                   #'call-process
                   (car command)
                   (unless (or (memq 'file syms)
                               (memq 'input syms)
                               (memq 'inplace syms))
                     in-file)
                   (list stdout-buffer stderr-file)
                   nil
                   (cdr command)))
            ;; Verify that formatter succeeded.
            (unless (zerop exit-status)
              (with-temp-buffer
                (insert-file-contents stderr-file)
                (princ (buffer-string)))
              (error
               "Formatter %s exited with status %S" formatter exit-status))))
        ;; Verify that formatter has not touched original file.
        (when in-temp-real-file
          (let ((in-text-now (apheleia-ft--read-file in-temp-real-file)))
            (unless (string= in-text in-text-now)
              (apheleia-ft--print-diff
               "original" in-text
               "updated" in-text-now)
              (error "Formatter %s modified original file in place" formatter))))
        ;; Verify that formatter formatted correctly.
        (let ((out-text
               (if (or (memq 'output syms) (memq 'inplace syms))
                   (apheleia-ft--read-file out-temp-file)
                 (with-current-buffer stdout-buffer
                   (buffer-string))))
              (expected-out-text
               (apheleia-ft--read-file out-file)))
          (unless (string= out-text expected-out-text)
            (apheleia-ft--print-diff
             "expected" expected-out-text
             "actual" out-text)
            (error "Formatter %s did not format as expected" formatter)))
        (princ (format
                "[format-test] success: formatter %s (file %s)\n"
                formatter (file-name-nondirectory in-file)))))))

(provide 'apheleia-ft)<|MERGE_RESOLUTION|>--- conflicted
+++ resolved
@@ -51,11 +51,7 @@
          invocation-name)
        nil (current-buffer) nil
        "--batch" "-L" old-apheleia
-<<<<<<< HEAD
-       "--eval" "(require 'apheleia)"
-=======
        "--eval" "(require 'apheleia-core)"
->>>>>>> 3abce630
        "--eval" "(prin1 apheleia-formatters)")
       (goto-char (point-min))
       (read (current-buffer)))))
